--- conflicted
+++ resolved
@@ -321,17 +321,11 @@
     /**
      * If try it out should be enabled by default
      */
-<<<<<<< HEAD
-    @ConfigItem(defaultValue = "false")
-    boolean tryItOutEnabled;
-
-    /**
-     * If application behind the proxy with custom location path.
-     */
-    @ConfigItem
-    Optional<String> locationPath;
-=======
     @WithDefault("false")
     boolean tryItOutEnabled();
->>>>>>> 50d31e20
+
+    /**
+     * If application behind the proxy with custom location path.
+     */
+    Optional<String> locationPath;
 }