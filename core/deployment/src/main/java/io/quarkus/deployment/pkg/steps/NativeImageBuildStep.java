--- conflicted
+++ resolved
@@ -830,24 +830,12 @@
 
                 if (nativeConfig.monitoring.isPresent()) {
                     List<NativeConfig.MonitoringOption> monitoringOptions = nativeConfig.monitoring.get();
-<<<<<<< HEAD
-                    if (monitoringOptions.stream().anyMatch(o -> o == NativeConfig.MonitoringOption.TRUE
-                            || o == NativeConfig.MonitoringOption.ALL)) {
-                        nativeImageArgs.add("--enable-monitoring");
-                    }
-                    nativeImageArgs
-                            .add("--enable-monitoring=" + monitoringOptions.stream().map(o -> o.name().toLowerCase(
-                                    Locale.ROOT)).collect(Collectors.joining(",")));
-                } else if (ConfigProvider.getConfig().getConfigValue("quarkus.native.monitoring").getValue() != null) {
-                    // this only happens when a user has configured 'quarkus.native.monitoring='
-                    // we want to support this use case as GraalVM allows the use of '--enable-monitoring' without an argument
-                    nativeImageArgs.add("--enable-monitoring");
-=======
+
                     if (!monitoringOptions.isEmpty()) {
                         nativeImageArgs.add("--enable-monitoring=" + monitoringOptions.stream()
                                 .map(o -> o.name().toLowerCase(Locale.ROOT)).collect(Collectors.joining(",")));
                     }
->>>>>>> 5c98cc76
+
                 }
                 if (nativeConfig.autoServiceLoaderRegistration) {
                     nativeImageArgs.add("-H:+UseServiceLoaderFeature");
