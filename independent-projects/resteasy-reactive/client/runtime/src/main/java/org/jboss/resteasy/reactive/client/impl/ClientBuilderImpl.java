--- conflicted
+++ resolved
@@ -280,7 +280,11 @@
         return this;
     }
 
-<<<<<<< HEAD
+    public ClientBuilderImpl setUserAgent(String userAgent) {
+        this.userAgent = userAgent;
+        return this;
+    }
+
     public ClientBuilder keyCertOptions(KeyCertOptions keyCertOptions) {
         this.keyCertOptions = keyCertOptions;
         return this;
@@ -288,10 +292,6 @@
 
     public ClientBuilder trustOptions(TrustOptions trustOptions) {
         this.trustOptions = trustOptions;
-=======
-    public ClientBuilderImpl setUserAgent(String userAgent) {
-        this.userAgent = userAgent;
->>>>>>> 675f854f
         return this;
     }
 }