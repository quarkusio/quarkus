--- conflicted
+++ resolved
@@ -466,11 +466,8 @@
         HEAPDUMP,
         JVMSTAT,
         JFR,
-<<<<<<< HEAD
         ALL,
         TRUE // only needed to support -Dquarkus.native.monitoring
-=======
-        ALL
->>>>>>> 5c98cc76
+
     }
 }