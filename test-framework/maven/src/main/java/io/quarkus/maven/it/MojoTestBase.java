--- conflicted
+++ resolved
@@ -268,11 +268,7 @@
         assertThat(logs.contains(infoLogLevel)).isTrue();
         Predicate<String> datePattern = Pattern.compile("\\d{4}-\\d{2}-\\d{2}\\s\\d{2}:\\d{2}:\\d{2},\\d{3}\\s").asPredicate();
         assertThat(datePattern.test(logs)).isTrue();
-<<<<<<< HEAD
-        assertThat(logs.contains("features: [cdi, resteasy, servlet, undertow-websockets, vertx, vertx-web]")).isTrue();
-=======
-        assertThat(logs.contains("features: [cdi, resteasy, undertow-websockets]")).isTrue();
->>>>>>> aa713a0a
+        assertThat(logs.contains("features: [cdi, resteasy, servlet, undertow-websockets]")).isTrue();
         assertThat(logs.contains("JBoss Threads version")).isFalse();
     }
 
