package io.quarkus.arc.processor;

import static io.quarkus.arc.processor.IndexClassLookupUtils.getClassByName;

import java.lang.reflect.Modifier;
import java.util.ArrayDeque;
import java.util.ArrayList;
import java.util.Arrays;
import java.util.Collection;
import java.util.Collections;
import java.util.Deque;
import java.util.HashMap;
import java.util.HashSet;
import java.util.Iterator;
import java.util.List;
import java.util.Map;
import java.util.Set;
import java.util.function.BiConsumer;

import javax.enterprise.inject.spi.DefinitionException;

import org.jboss.jandex.AnnotationInstance;
import org.jboss.jandex.AnnotationTarget;
import org.jboss.jandex.AnnotationValue;
import org.jboss.jandex.ClassInfo;
import org.jboss.jandex.DotName;
import org.jboss.jandex.FieldInfo;
import org.jboss.jandex.IndexView;
import org.jboss.jandex.MethodInfo;
import org.jboss.jandex.ParameterizedType;
import org.jboss.jandex.PrimitiveType.Primitive;
import org.jboss.jandex.Type;
import org.jboss.jandex.Type.Kind;
import org.jboss.jandex.TypeVariable;
import org.jboss.jandex.WildcardType;
import org.jboss.logging.Logger;

import io.quarkus.arc.impl.GenericArrayTypeImpl;
import io.quarkus.arc.impl.ParameterizedTypeImpl;
import io.quarkus.arc.impl.TypeVariableImpl;
import io.quarkus.arc.impl.TypeVariableReferenceImpl;
import io.quarkus.arc.impl.WildcardTypeImpl;
import io.quarkus.gizmo.AssignableResultHandle;
import io.quarkus.gizmo.BranchResult;
import io.quarkus.gizmo.BytecodeCreator;
import io.quarkus.gizmo.MethodCreator;
import io.quarkus.gizmo.MethodDescriptor;
import io.quarkus.gizmo.ResultHandle;

/**
 *
 * @author Martin Kouba
 */
public final class Types {

    static final Logger LOGGER = Logger.getLogger(Types.class);

    private static final Type OBJECT_TYPE = Type.create(DotNames.OBJECT, Kind.CLASS);

    private static final Set<String> PRIMITIVE_CLASS_NAMES = new HashSet<>();

    static {
        PRIMITIVE_CLASS_NAMES.add("byte");
        PRIMITIVE_CLASS_NAMES.add("char");
        PRIMITIVE_CLASS_NAMES.add("double");
        PRIMITIVE_CLASS_NAMES.add("float");
        PRIMITIVE_CLASS_NAMES.add("int");
        PRIMITIVE_CLASS_NAMES.add("long");
        PRIMITIVE_CLASS_NAMES.add("short");
        PRIMITIVE_CLASS_NAMES.add("boolean");
    }

    // we ban these interfaces because they are new to Java 12 and are used by java.lang.String which
    // means that they cannot be included in bytecode if we want to have application built with Java 12+ but targeting Java 8 - 11
    // actually run on those older versions
    // TODO:  add a extensible banning mechanism based on predicates if we find that this set needs to grow...
    private static final Set<DotName> BANNED_INTERFACE_TYPES = new HashSet<>(
            Arrays.asList(DotName.createSimple("java.lang.constant.ConstantDesc"),
                    DotName.createSimple("java.lang.constant.Constable")));

    private Types() {
    }

    public static ResultHandle getTypeHandle(BytecodeCreator creator, Type type) {
        return getTypeHandle(creator, type, null);
    }

    public static ResultHandle getTypeHandle(BytecodeCreator creator, Type type, ResultHandle tccl) {
        AssignableResultHandle result = creator.createVariable(Object.class);
        getTypeHandle(result, creator, type, tccl, null, new ArrayDeque<>());
        return result;
    }

    private static class TypeVariableInfo {
        final String name;
        ResultHandle handle;

        TypeVariableInfo(String name) {
            this.name = name;
        }

        static TypeVariableInfo find(String name, Deque<TypeVariableInfo> typeVariableStack) {
            for (TypeVariableInfo typeVariableInfo : typeVariableStack) {
                if (typeVariableInfo.name.equals(name)) {
                    return typeVariableInfo;
                }
            }
            return null;
        }
    }

    static void getTypeHandle(AssignableResultHandle variable, BytecodeCreator creator, Type type, ResultHandle tccl,
            TypeCache cache) {
        getTypeHandle(variable, creator, type, tccl, cache, new ArrayDeque<>());
    }

    private static void getTypeHandle(AssignableResultHandle variable, BytecodeCreator creator, Type type,
            ResultHandle tccl, TypeCache cache, Deque<TypeVariableInfo> typeVariableStack) {
        if (cache != null) {
            ResultHandle cachedType = cache.get(type, creator);
            BranchResult cachedNull = creator.ifNull(cachedType);
            cachedNull.falseBranch().assign(variable, cachedType);
            creator = cachedNull.trueBranch();
        }
        if (Kind.CLASS.equals(type.kind())) {
            String className = type.asClassType().name().toString();
            ResultHandle classHandle = doLoadClass(creator, className, tccl);
            if (cache != null) {
                cache.put(type, classHandle, creator);
            }
            creator.assign(variable, classHandle);
        } else if (Kind.TYPE_VARIABLE.equals(type.kind())) {
            // E.g. T -> new TypeVariableImpl("T")
            TypeVariable typeVariable = type.asTypeVariable();
            typeVariableStack.push(new TypeVariableInfo(typeVariable.identifier()));
            ResultHandle boundsHandle;
            List<Type> bounds = typeVariable.bounds();
            if (bounds.isEmpty()) {
                boundsHandle = creator.newArray(java.lang.reflect.Type.class, creator.load(0));
            } else {
                boundsHandle = creator.newArray(java.lang.reflect.Type.class, creator.load(bounds.size()));
                for (int i = 0; i < bounds.size(); i++) {
                    AssignableResultHandle boundHandle = creator.createVariable(Object.class);
                    getTypeHandle(boundHandle, creator, bounds.get(i), tccl, cache, typeVariableStack);
                    creator.writeArrayValue(boundsHandle, i, boundHandle);
                }
            }
            ResultHandle typeVariableHandle = creator.newInstance(
                    MethodDescriptor.ofConstructor(TypeVariableImpl.class, String.class, java.lang.reflect.Type[].class),
                    creator.load(typeVariable.identifier()), boundsHandle);
            if (cache != null) {
                cache.put(typeVariable, typeVariableHandle, creator);
            }
            creator.assign(variable, typeVariableHandle);

            TypeVariableInfo recursive = typeVariableStack.pop();
            if (recursive.handle != null) {
                creator.invokeVirtualMethod(MethodDescriptor.ofMethod(TypeVariableReferenceImpl.class, "setDelegate",
                        void.class, TypeVariableImpl.class), recursive.handle, typeVariableHandle);
            }

        } else if (Kind.PARAMETERIZED_TYPE.equals(type.kind())) {
            // E.g. List<String> -> new ParameterizedTypeImpl(List.class, String.class)
            getParameterizedType(variable, creator, tccl, type.asParameterizedType(), cache, typeVariableStack);

        } else if (Kind.ARRAY.equals(type.kind())) {
            Type componentType = type.asArrayType().component();
            // E.g. String[] -> new GenericArrayTypeImpl(String.class)
            AssignableResultHandle componentTypeHandle = creator.createVariable(Object.class);
            getTypeHandle(componentTypeHandle, creator, componentType, tccl, cache, typeVariableStack);
            ResultHandle arrayHandle = creator.newInstance(
                    MethodDescriptor.ofConstructor(GenericArrayTypeImpl.class, java.lang.reflect.Type.class),
                    componentTypeHandle);
            if (cache != null) {
                cache.put(type, arrayHandle, creator);
            }
            creator.assign(variable, arrayHandle);

        } else if (Kind.WILDCARD_TYPE.equals(type.kind())) {
            // E.g. ? extends Number -> WildcardTypeImpl.withUpperBound(Number.class)
            WildcardType wildcardType = type.asWildcardType();
            ResultHandle wildcardHandle;
            if (wildcardType.superBound() == null) {
                AssignableResultHandle extendsBoundHandle = creator.createVariable(Object.class);
                getTypeHandle(extendsBoundHandle, creator, wildcardType.extendsBound(), tccl, cache, typeVariableStack);
                wildcardHandle = creator.invokeStaticMethod(
                        MethodDescriptor.ofMethod(WildcardTypeImpl.class, "withUpperBound",
                                java.lang.reflect.WildcardType.class, java.lang.reflect.Type.class),
                        extendsBoundHandle);
            } else {
                AssignableResultHandle superBoundHandle = creator.createVariable(Object.class);
                getTypeHandle(superBoundHandle, creator, wildcardType.superBound(), tccl, cache, typeVariableStack);
                wildcardHandle = creator.invokeStaticMethod(
                        MethodDescriptor.ofMethod(WildcardTypeImpl.class, "withLowerBound",
                                java.lang.reflect.WildcardType.class, java.lang.reflect.Type.class),
                        superBoundHandle);
            }
            if (cache != null) {
                cache.put(wildcardType, wildcardHandle, creator);
            }
            creator.assign(variable, wildcardHandle);
        } else if (Kind.PRIMITIVE.equals(type.kind())) {
            switch (type.asPrimitiveType().primitive()) {
                case INT:
                    creator.assign(variable, creator.loadClass(int.class));
                    break;
                case LONG:
                    creator.assign(variable, creator.loadClass(long.class));
                    break;
                case BOOLEAN:
                    creator.assign(variable, creator.loadClass(boolean.class));
                    break;
                case BYTE:
                    creator.assign(variable, creator.loadClass(byte.class));
                    break;
                case CHAR:
                    creator.assign(variable, creator.loadClass(char.class));
                    break;
                case DOUBLE:
                    creator.assign(variable, creator.loadClass(double.class));
                    break;
                case FLOAT:
                    creator.assign(variable, creator.loadClass(float.class));
                    break;
                case SHORT:
                    creator.assign(variable, creator.loadClass(short.class));
                    break;
                default:
                    throw new IllegalArgumentException("Unsupported primitive type: " + type);
            }
        } else if (Kind.TYPE_VARIABLE_REFERENCE.equals(type.kind())) {
            String identifier = type.asTypeVariableReference().identifier();
            TypeVariableInfo recursive = TypeVariableInfo.find(identifier, typeVariableStack);
            if (recursive != null) {
                ResultHandle typeVariableHandle = creator.newInstance(
                        MethodDescriptor.ofConstructor(TypeVariableReferenceImpl.class, String.class),
                        creator.load(identifier));
                creator.assign(variable, typeVariableHandle);
                recursive.handle = typeVariableHandle;
                return;
            }

            throw new IllegalArgumentException("Can't resolve type variable: " + type);
        } else {
            throw new IllegalArgumentException("Unsupported bean type: " + type.kind() + ", " + type);
        }
    }

    private static void getParameterizedType(AssignableResultHandle variable, BytecodeCreator creator, ResultHandle tccl,
            ParameterizedType parameterizedType, TypeCache cache, Deque<TypeVariableInfo> typeVariableStack) {
        List<Type> arguments = parameterizedType.arguments();
        ResultHandle typeArgsHandle = creator.newArray(java.lang.reflect.Type.class, creator.load(arguments.size()));
        for (int i = 0; i < arguments.size(); i++) {
            AssignableResultHandle argumentHandle = creator.createVariable(Object.class);
            getTypeHandle(argumentHandle, creator, arguments.get(i), tccl, cache, typeVariableStack);
            creator.writeArrayValue(typeArgsHandle, i, argumentHandle);
        }
        Type rawType = Type.create(parameterizedType.name(), Kind.CLASS);
        ResultHandle rawTypeHandle = null;
        if (cache != null) {
            rawTypeHandle = cache.get(rawType, creator);
        }
        if (rawTypeHandle == null) {
            rawTypeHandle = doLoadClass(creator, parameterizedType.name().toString(), tccl);
            if (cache != null) {
                cache.put(rawType, rawTypeHandle, creator);
            }
        }
        ResultHandle parameterizedTypeHandle = creator.newInstance(
                MethodDescriptor.ofConstructor(ParameterizedTypeImpl.class, java.lang.reflect.Type.class,
                        java.lang.reflect.Type[].class),
                rawTypeHandle, typeArgsHandle);
        if (cache != null) {
            cache.put(parameterizedType, parameterizedTypeHandle, creator);
        }
        creator.assign(variable, parameterizedTypeHandle);
    }

    public static void getParameterizedType(AssignableResultHandle variable, BytecodeCreator creator, ResultHandle tccl,
            ParameterizedType parameterizedType) {
        getParameterizedType(variable, creator, tccl, parameterizedType, null, new ArrayDeque<>());
    }

    public static ResultHandle getParameterizedType(BytecodeCreator creator, ResultHandle tccl,
            ParameterizedType parameterizedType) {
        AssignableResultHandle result = creator.createVariable(Object.class);
        getParameterizedType(result, creator, tccl, parameterizedType, null, new ArrayDeque<>());
        return result;
    }

    private static ResultHandle doLoadClass(BytecodeCreator creator, String className, ResultHandle tccl) {
        if (className.startsWith("java.")) {
            return creator.loadClass(className);
        } else {
            //we need to use Class.forName as the class may be package private
            if (tccl == null) {
                ResultHandle currentThread = creator
                        .invokeStaticMethod(MethodDescriptors.THREAD_CURRENT_THREAD);
                tccl = creator.invokeVirtualMethod(MethodDescriptors.THREAD_GET_TCCL, currentThread);
            }
            return creator.invokeStaticMethod(MethodDescriptors.CL_FOR_NAME, creator.load(className), creator.load(false),
                    tccl);
        }
    }

    static Type getProviderType(ClassInfo classInfo) {
        List<TypeVariable> typeParameters = classInfo.typeParameters();
        if (!typeParameters.isEmpty()) {
            return ParameterizedType.create(classInfo.name(), typeParameters.toArray(new Type[] {}), null);
        } else {
            return Type.create(classInfo.name(), Kind.CLASS);
        }
    }

    static Set<Type> getProducerMethodTypeClosure(MethodInfo producerMethod, BeanDeployment beanDeployment) {
        Set<Type> types;
        Type returnType = producerMethod.returnType();
        if (returnType.kind() == Kind.TYPE_VARIABLE) {
            throw new DefinitionException("A type variable is not a legal bean type: " + producerMethod);
        }
        if (returnType.kind() == Kind.PRIMITIVE || returnType.kind() == Kind.ARRAY) {
            types = new HashSet<>();
            types.add(returnType);
            types.add(OBJECT_TYPE);
            return types;
        } else {
            ClassInfo returnTypeClassInfo = getClassByName(beanDeployment.getBeanArchiveIndex(), returnType);
            if (returnTypeClassInfo == null) {
                throw new IllegalArgumentException(
                        "Producer method return type not found in index: " + producerMethod.returnType().name());
            }
            if (Kind.CLASS.equals(returnType.kind())) {
                types = getTypeClosure(returnTypeClassInfo, producerMethod, Collections.emptyMap(), beanDeployment, null);
            } else if (Kind.PARAMETERIZED_TYPE.equals(returnType.kind())) {
                types = getTypeClosure(returnTypeClassInfo, producerMethod,
                        buildResolvedMap(returnType.asParameterizedType().arguments(), returnTypeClassInfo.typeParameters(),
                                Collections.emptyMap(), beanDeployment.getBeanArchiveIndex()),
                        beanDeployment, null);
            } else {
                throw new IllegalArgumentException("Unsupported return type");
            }
        }
        return restrictBeanTypes(types, beanDeployment.getAnnotations(producerMethod), beanDeployment.getBeanArchiveIndex(),
                producerMethod);
    }

    static Set<Type> getProducerFieldTypeClosure(FieldInfo producerField, BeanDeployment beanDeployment) {
        Set<Type> types;
        Type fieldType = producerField.type();
        if (fieldType.kind() == Kind.TYPE_VARIABLE) {
            throw new DefinitionException("A type variable is not a legal bean type: " + producerField);
        }
        if (fieldType.kind() == Kind.PRIMITIVE || fieldType.kind() == Kind.ARRAY) {
            types = new HashSet<>();
            types.add(fieldType);
            types.add(OBJECT_TYPE);
        } else {
            ClassInfo fieldClassInfo = getClassByName(beanDeployment.getBeanArchiveIndex(), producerField.type());
            if (fieldClassInfo == null) {
                throw new IllegalArgumentException("Producer field type not found in index: " + producerField.type().name());
            }
            if (Kind.CLASS.equals(fieldType.kind())) {
                types = getTypeClosure(fieldClassInfo, producerField, Collections.emptyMap(), beanDeployment, null);
            } else if (Kind.PARAMETERIZED_TYPE.equals(fieldType.kind())) {
                types = getTypeClosure(fieldClassInfo, producerField,
                        buildResolvedMap(fieldType.asParameterizedType().arguments(), fieldClassInfo.typeParameters(),
                                Collections.emptyMap(), beanDeployment.getBeanArchiveIndex()),
                        beanDeployment, null);
            } else {
                throw new IllegalArgumentException("Unsupported return type");
            }
        }
        return restrictBeanTypes(types, beanDeployment.getAnnotations(producerField), beanDeployment.getBeanArchiveIndex(),
                producerField);
    }

    static Set<Type> getClassBeanTypeClosure(ClassInfo classInfo, BeanDeployment beanDeployment) {
        Set<Type> types;
        List<TypeVariable> typeParameters = classInfo.typeParameters();
        if (typeParameters.isEmpty()) {
            types = getTypeClosure(classInfo, null, Collections.emptyMap(), beanDeployment, null);
        } else {
            types = getTypeClosure(classInfo, null, buildResolvedMap(typeParameters, typeParameters,
                    Collections.emptyMap(), beanDeployment.getBeanArchiveIndex()), beanDeployment, null);
        }
        return restrictBeanTypes(types, beanDeployment.getAnnotations(classInfo), beanDeployment.getBeanArchiveIndex(),
                classInfo);
    }

    static Map<String, Type> resolveDecoratedTypeParams(ClassInfo decoratedTypeClass, DecoratorInfo decorator) {
        // A decorated type can declare type parameters
        // For example Converter<String> should result in a T -> String mapping
        List<TypeVariable> typeParameters = decoratedTypeClass.typeParameters();
        Map<String, org.jboss.jandex.Type> resolvedTypeParameters = Collections.emptyMap();
        if (!typeParameters.isEmpty()) {
            resolvedTypeParameters = new HashMap<>();
            // The delegate type can be used to infer the parameter types
            org.jboss.jandex.Type type = decorator.getDelegateType();
            if (type.kind() == Kind.PARAMETERIZED_TYPE) {
                List<org.jboss.jandex.Type> typeArguments = type.asParameterizedType().arguments();
                for (int i = 0; i < typeParameters.size(); i++) {
                    resolvedTypeParameters.put(typeParameters.get(i).identifier(), typeArguments.get(i));
                }
            }
        }
        return resolvedTypeParameters;
    }

    static List<Type> getResolvedParameters(ClassInfo classInfo, Map<String, Type> resolvedMap,
            MethodInfo method, IndexView index) {
        List<TypeVariable> typeParameters = classInfo.typeParameters();
        // E.g. Foo, T, List<String>
        List<Type> parameters = method.parameterTypes();
        if (typeParameters.isEmpty()) {
            return parameters;
        } else {
            resolvedMap = buildResolvedMap(typeParameters, typeParameters,
                    resolvedMap, index);
            List<Type> resolved = new ArrayList<>();
            for (Type param : parameters) {
                switch (param.kind()) {
                    case ARRAY:
                    case PRIMITIVE:
                    case CLASS:
                        resolved.add(param);
                        break;
                    case TYPE_VARIABLE:
                    case PARAMETERIZED_TYPE:
                        resolved.add(resolveTypeParam(param, resolvedMap, index));
                    default:
                        break;
                }
            }
            return resolved;
        }
    }

    /**
<<<<<<< HEAD
     * Detects wildcard for given producer method/field.
     * Based on the boolean parameter, it either throws a {@link DefinitionException} of performs logging.
     * Returns true if a wildcard is detected, false otherwise.
     */
    static boolean isProducerWithWildcard(Type type, AnnotationTarget producerFieldOrMethod, boolean throwIfDetected) {
        if (producerFieldOrMethod == null) {
            // not a producer, no further analysis required
            return false;
        }
        if (type.kind().equals(Kind.WILDCARD_TYPE)) {
            if (throwIfDetected) {
=======
     * Detects wildcard for given type.
     * In case this is related to a producer field or method, it either logs or throws a {@link DefinitionException}
     * based on the boolean parameter.
     * Returns true if a wildcard is detected, false otherwise.
     */
    static boolean containsWildcard(Type type, AnnotationTarget producerFieldOrMethod, boolean throwIfDetected) {
        if (type.kind().equals(Kind.WILDCARD_TYPE)) {
            if (throwIfDetected && producerFieldOrMethod != null) {
                // a producer method that has wildcard directly in its return type
>>>>>>> 5c98cc76
                throw new DefinitionException("Producer " +
                        (producerFieldOrMethod.kind().equals(AnnotationTarget.Kind.FIELD) ? "field " : "method ") +
                        producerFieldOrMethod +
                        " declared on class " +
                        (producerFieldOrMethod.kind().equals(AnnotationTarget.Kind.FIELD)
                                ? producerFieldOrMethod.asField().declaringClass().name()
                                : producerFieldOrMethod.asMethod().declaringClass().name())
                        +
                        " contains a parameterized type with a wildcard. This type is not a legal bean type" +
                        " according to CDI specification.");
<<<<<<< HEAD
            } else {
=======
            } else if (producerFieldOrMethod != null) {
                // a producer method with wildcard in the type hierarchy of the return type
>>>>>>> 5c98cc76
                LOGGER.info("Producer " +
                        (producerFieldOrMethod.kind().equals(AnnotationTarget.Kind.FIELD) ? "field " : "method ") +
                        producerFieldOrMethod +
                        " contains a parameterized typed with a wildcard. This type is not a legal bean type" +
                        " according to CDI specification and will be ignored during bean resolution.");
                return true;
<<<<<<< HEAD
=======
            } else {
                // wildcard detection for class-based beans, these still need to be skipped as they aren't valid bean types
                return true;
>>>>>>> 5c98cc76
            }
        } else if (type.kind().equals(Kind.PARAMETERIZED_TYPE)) {
            for (Type t : type.asParameterizedType().arguments()) {
                // recursive check of all parameterized types
<<<<<<< HEAD
                return isProducerWithWildcard(t, producerFieldOrMethod, throwIfDetected);
=======
                return containsWildcard(t, producerFieldOrMethod, throwIfDetected);
>>>>>>> 5c98cc76
            }
        }
        return false;
    }

    private static Set<Type> getTypeClosure(ClassInfo classInfo, AnnotationTarget producerFieldOrMethod,
            boolean throwOnProducerWildcard,
            Map<String, Type> resolvedTypeParameters,
            BeanDeployment beanDeployment, BiConsumer<ClassInfo, Map<String, Type>> resolvedTypeVariablesConsumer) {
        Set<Type> types = new HashSet<>();
        List<TypeVariable> typeParameters = classInfo.typeParameters();

        if (typeParameters.isEmpty()
                || !typeParameters.stream().allMatch(it -> resolvedTypeParameters.containsKey(it.identifier()))) {
            // Not a parameterized type or a raw type
            types.add(Type.create(classInfo.name(), Kind.CLASS));
        } else {
            // Canonical ParameterizedType with unresolved type variables
            Type[] typeParams = new Type[typeParameters.size()];
            boolean skipThisType = false;
            for (int i = 0; i < typeParameters.size(); i++) {
                typeParams[i] = resolvedTypeParameters.get(typeParameters.get(i).identifier());
                // for producers, wildcard is not a legal bean type and results in a definition error
                // see https://docs.jboss.org/cdi/spec/2.0/cdi-spec.html#legal_bean_types
                // NOTE: wildcard can be nested, such as List<Set<? extends Number>>
<<<<<<< HEAD
                skipThisType = isProducerWithWildcard(typeParams[i], producerFieldOrMethod, throwOnProducerWildcard);
=======
                skipThisType = containsWildcard(typeParams[i], producerFieldOrMethod, throwOnProducerWildcard);
>>>>>>> 5c98cc76
            }
            if (resolvedTypeVariablesConsumer != null) {
                Map<String, Type> resolved = new HashMap<>();
                for (int i = 0; i < typeParameters.size(); i++) {
                    resolved.put(typeParameters.get(i).identifier(), typeParams[i]);
                }
                resolvedTypeVariablesConsumer.accept(classInfo, resolved);
            }
            if (!skipThisType) {
                types.add(ParameterizedType.create(classInfo.name(), typeParams, null));
            }
        }
        // Interfaces
        for (Type interfaceType : classInfo.interfaceTypes()) {
            if (BANNED_INTERFACE_TYPES.contains(interfaceType.name())) {
                continue;
            }
            ClassInfo interfaceClassInfo = getClassByName(beanDeployment.getBeanArchiveIndex(), interfaceType.name());
            if (interfaceClassInfo != null) {
                Map<String, Type> resolved = Collections.emptyMap();
                if (Kind.PARAMETERIZED_TYPE.equals(interfaceType.kind())) {
                    resolved = buildResolvedMap(interfaceType.asParameterizedType().arguments(),
                            interfaceClassInfo.typeParameters(), resolvedTypeParameters, beanDeployment.getBeanArchiveIndex());
                }
                types.addAll(getTypeClosure(interfaceClassInfo, producerFieldOrMethod, false, resolved, beanDeployment,
                        resolvedTypeVariablesConsumer));
            }
        }
        // Superclass
        if (classInfo.superClassType() != null) {
            ClassInfo superClassInfo = getClassByName(beanDeployment.getBeanArchiveIndex(), classInfo.superName());
            if (superClassInfo != null) {
                Map<String, Type> resolved = Collections.emptyMap();
                if (Kind.PARAMETERIZED_TYPE.equals(classInfo.superClassType().kind())) {
                    resolved = buildResolvedMap(classInfo.superClassType().asParameterizedType().arguments(),
                            superClassInfo.typeParameters(),
                            resolvedTypeParameters, beanDeployment.getBeanArchiveIndex());
                }
                types.addAll(getTypeClosure(superClassInfo, producerFieldOrMethod, false, resolved, beanDeployment,
                        resolvedTypeVariablesConsumer));
            }
        }
        return types;
    }

    static Set<Type> getTypeClosure(ClassInfo classInfo, AnnotationTarget producerFieldOrMethod,
            Map<String, Type> resolvedTypeParameters,
            BeanDeployment beanDeployment, BiConsumer<ClassInfo, Map<String, Type>> resolvedTypeVariablesConsumer) {
        return getTypeClosure(classInfo, producerFieldOrMethod, true, resolvedTypeParameters, beanDeployment,
                resolvedTypeVariablesConsumer);
    }

    static Set<Type> getDelegateTypeClosure(InjectionPointInfo delegateInjectionPoint, BeanDeployment beanDeployment) {
        Set<Type> types;
        Type delegateType = delegateInjectionPoint.getRequiredType();
        if (delegateType.kind() == Kind.TYPE_VARIABLE
                || delegateType.kind() == Kind.PRIMITIVE
                || delegateType.kind() == Kind.ARRAY) {
            throw new DefinitionException("Illegal delegate type declared:" + delegateInjectionPoint.getTargetInfo());
        }
        ClassInfo delegateTypeClass = getClassByName(beanDeployment.getBeanArchiveIndex(), delegateType);
        if (delegateTypeClass == null) {
            throw new IllegalArgumentException("Delegate type not found in index: " + delegateType);
        }
        if (Kind.CLASS.equals(delegateType.kind())) {
            types = getTypeClosure(delegateTypeClass, delegateInjectionPoint.getTarget(), Collections.emptyMap(),
                    beanDeployment, null);
        } else if (Kind.PARAMETERIZED_TYPE.equals(delegateType.kind())) {
            types = getTypeClosure(delegateTypeClass, delegateInjectionPoint.getTarget(),
                    buildResolvedMap(delegateType.asParameterizedType().arguments(), delegateTypeClass.typeParameters(),
                            Collections.emptyMap(), beanDeployment.getBeanArchiveIndex()),
                    beanDeployment, null);
        } else {
            throw new IllegalArgumentException("Unsupported return type");
        }
        return types;
    }

    static Map<ClassInfo, Map<String, Type>> resolvedTypeVariables(ClassInfo classInfo,
            BeanDeployment beanDeployment) {
        Map<ClassInfo, Map<String, Type>> resolvedTypeVariables = new HashMap<>();
        getTypeClosure(classInfo, null, Collections.emptyMap(), beanDeployment, resolvedTypeVariables::put);
        return resolvedTypeVariables;
    }

    static Set<Type> restrictBeanTypes(Set<Type> types, Collection<AnnotationInstance> annotations, IndexView index,
            AnnotationTarget target) {
        AnnotationInstance typed = null;
        for (AnnotationInstance a : annotations) {
            if (a.name().equals(DotNames.TYPED)) {
                typed = a;
                break;
            }
        }
        Set<DotName> typedClasses = Collections.emptySet();
        if (typed != null) {
            AnnotationValue typedValue = typed.value();
            if (typedValue == null) {
                types.clear();
                types.add(OBJECT_TYPE);
            } else {
                typedClasses = new HashSet<>();
                for (Type type : typedValue.asClassArray()) {
                    typedClasses.add(type.name());
                }
            }
        }
        for (Iterator<Type> it = types.iterator(); it.hasNext();) {
            Type next = it.next();
            if (DotNames.OBJECT.equals(next.name())) {
                continue;
            }
            if (typed != null && !typedClasses.remove(next.name())) {
                it.remove();
                continue;
            }
            String className = next.name().toString();
            if (className.startsWith("java.")) {
                ClassInfo classInfo = index.getClassByName(next.name());
                if (classInfo == null || !Modifier.isPublic(classInfo.flags())) {
                    // and remove all non-public jdk types
                    it.remove();
                }
            }
        }
        // if the set of types we gathered from @Typed annotation isn't now empty, there are some illegal types in it
        if (!typedClasses.isEmpty()) {
            throw new DefinitionException(
                    "Cannot limit bean types to types outside of the transitive closure of bean types. Bean: " + target
                            + " illegal bean types: " + typedClasses);
        }
        return types;
    }

    static <T extends Type> Map<String, Type> buildResolvedMap(List<T> resolvedArguments,
            List<TypeVariable> typeVariables,
            Map<String, Type> resolvedTypeParameters, IndexView index) {
        Map<String, Type> resolvedMap = new HashMap<>();
        for (int i = 0; i < resolvedArguments.size(); i++) {
            resolvedMap.put(typeVariables.get(i).identifier(),
                    resolveTypeParam(resolvedArguments.get(i), resolvedTypeParameters, index));
        }
        return resolvedMap;
    }

    static Type resolveTypeParam(Type typeParam, Map<String, Type> resolvedTypeParameters, IndexView index) {
        if (typeParam.kind() == Kind.TYPE_VARIABLE) {
            return resolvedTypeParameters.getOrDefault(typeParam.asTypeVariable().identifier(), typeParam);
        } else if (typeParam.kind() == Kind.PARAMETERIZED_TYPE) {
            ParameterizedType parameterizedType = typeParam.asParameterizedType();
            ClassInfo classInfo = getClassByName(index, parameterizedType.name());
            if (classInfo != null) {
                List<TypeVariable> typeParameters = classInfo.typeParameters();
                List<Type> arguments = parameterizedType.arguments();
                Map<String, Type> resolvedMap = buildResolvedMap(arguments, typeParameters,
                        resolvedTypeParameters, index);
                Type[] typeParams = new Type[typeParameters.size()];
                for (int i = 0; i < typeParameters.size(); i++) {
                    typeParams[i] = resolveTypeParam(typeParameters.get(i), resolvedMap, index);
                }
                return ParameterizedType.create(parameterizedType.name(), typeParams, null);
            }
        }
        return typeParam;
    }

    static String getPackageName(String className) {
        className = className.replace('/', '.');
        return className.contains(".") ? className.substring(0, className.lastIndexOf(".")) : "";
    }

    static String getSimpleName(String className) {
        return className.contains(".") ? className.substring(className.lastIndexOf(".") + 1, className.length()) : className;
    }

    static Type box(Type type) {
        if (type.kind() == Kind.PRIMITIVE) {
            return box(type.asPrimitiveType().primitive());
        }
        return type;
    }

    static Type box(Primitive primitive) {
        switch (primitive) {
            case BOOLEAN:
                return Type.create(DotNames.BOOLEAN, Kind.CLASS);
            case DOUBLE:
                return Type.create(DotNames.DOUBLE, Kind.CLASS);
            case FLOAT:
                return Type.create(DotNames.FLOAT, Kind.CLASS);
            case LONG:
                return Type.create(DotNames.LONG, Kind.CLASS);
            case INT:
                return Type.create(DotNames.INTEGER, Kind.CLASS);
            case BYTE:
                return Type.create(DotNames.BYTE, Kind.CLASS);
            case CHAR:
                return Type.create(DotNames.CHARACTER, Kind.CLASS);
            case SHORT:
                return Type.create(DotNames.SHORT, Kind.CLASS);
            default:
                throw new IllegalArgumentException("Unsupported primitive: " + primitive);
        }
    }

    static boolean isPrimitiveClassName(String className) {
        return PRIMITIVE_CLASS_NAMES.contains(className);
    }

    static boolean containsTypeVariable(Type type) {
        if (type.kind() == Kind.TYPE_VARIABLE) {
            return true;
        } else if (type.kind() == Kind.PARAMETERIZED_TYPE) {
            for (Type arg : type.asParameterizedType().arguments()) {
                if (containsTypeVariable(arg)) {
                    return true;
                }
            }
        }
        return false;
    }

    interface TypeCache {

        void initialize(MethodCreator method);

        /**
         *
         * @param type
         * @param bytecode
         * @return the cached value or {@code null}
         */
        ResultHandle get(Type type, BytecodeCreator bytecode);

        /**
         *
         * @param type
         * @param value
         * @param bytecode
         */
        void put(Type type, ResultHandle value, BytecodeCreator bytecode);

    }

}<|MERGE_RESOLUTION|>--- conflicted
+++ resolved
@@ -436,19 +436,6 @@
     }
 
     /**
-<<<<<<< HEAD
-     * Detects wildcard for given producer method/field.
-     * Based on the boolean parameter, it either throws a {@link DefinitionException} of performs logging.
-     * Returns true if a wildcard is detected, false otherwise.
-     */
-    static boolean isProducerWithWildcard(Type type, AnnotationTarget producerFieldOrMethod, boolean throwIfDetected) {
-        if (producerFieldOrMethod == null) {
-            // not a producer, no further analysis required
-            return false;
-        }
-        if (type.kind().equals(Kind.WILDCARD_TYPE)) {
-            if (throwIfDetected) {
-=======
      * Detects wildcard for given type.
      * In case this is related to a producer field or method, it either logs or throws a {@link DefinitionException}
      * based on the boolean parameter.
@@ -458,7 +445,6 @@
         if (type.kind().equals(Kind.WILDCARD_TYPE)) {
             if (throwIfDetected && producerFieldOrMethod != null) {
                 // a producer method that has wildcard directly in its return type
->>>>>>> 5c98cc76
                 throw new DefinitionException("Producer " +
                         (producerFieldOrMethod.kind().equals(AnnotationTarget.Kind.FIELD) ? "field " : "method ") +
                         producerFieldOrMethod +
@@ -469,33 +455,24 @@
                         +
                         " contains a parameterized type with a wildcard. This type is not a legal bean type" +
                         " according to CDI specification.");
-<<<<<<< HEAD
-            } else {
-=======
+
             } else if (producerFieldOrMethod != null) {
                 // a producer method with wildcard in the type hierarchy of the return type
->>>>>>> 5c98cc76
                 LOGGER.info("Producer " +
                         (producerFieldOrMethod.kind().equals(AnnotationTarget.Kind.FIELD) ? "field " : "method ") +
                         producerFieldOrMethod +
                         " contains a parameterized typed with a wildcard. This type is not a legal bean type" +
                         " according to CDI specification and will be ignored during bean resolution.");
                 return true;
-<<<<<<< HEAD
-=======
             } else {
                 // wildcard detection for class-based beans, these still need to be skipped as they aren't valid bean types
                 return true;
->>>>>>> 5c98cc76
             }
         } else if (type.kind().equals(Kind.PARAMETERIZED_TYPE)) {
             for (Type t : type.asParameterizedType().arguments()) {
                 // recursive check of all parameterized types
-<<<<<<< HEAD
-                return isProducerWithWildcard(t, producerFieldOrMethod, throwIfDetected);
-=======
+
                 return containsWildcard(t, producerFieldOrMethod, throwIfDetected);
->>>>>>> 5c98cc76
             }
         }
         return false;
@@ -521,11 +498,8 @@
                 // for producers, wildcard is not a legal bean type and results in a definition error
                 // see https://docs.jboss.org/cdi/spec/2.0/cdi-spec.html#legal_bean_types
                 // NOTE: wildcard can be nested, such as List<Set<? extends Number>>
-<<<<<<< HEAD
-                skipThisType = isProducerWithWildcard(typeParams[i], producerFieldOrMethod, throwOnProducerWildcard);
-=======
+
                 skipThisType = containsWildcard(typeParams[i], producerFieldOrMethod, throwOnProducerWildcard);
->>>>>>> 5c98cc76
             }
             if (resolvedTypeVariablesConsumer != null) {
                 Map<String, Type> resolved = new HashMap<>();
