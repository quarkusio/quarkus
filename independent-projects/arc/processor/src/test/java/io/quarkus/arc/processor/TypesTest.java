--- conflicted
+++ resolved
@@ -83,12 +83,6 @@
         // now assert following ones do NOT throw, the wildcard in the hierarchy is just ignored
         final String wildcardInTypeHierarchy = "eagleProducer";
         assertDoesNotThrow(
-<<<<<<< HEAD
-                () -> Types.getProducerMethodTypeClosure(producerClass.method(wildcardInTypeHierarchy), dummyDeployment));
-        assertDoesNotThrow(
-                () -> Types.getProducerFieldTypeClosure(producerClass.field(wildcardInTypeHierarchy), dummyDeployment));
-
-=======
                 () -> verifyEagleTypes(
                         Types.getProducerMethodTypeClosure(producerClass.method(wildcardInTypeHierarchy), dummyDeployment)));
         assertDoesNotThrow(
@@ -107,7 +101,7 @@
             }
         }
         assertEquals(3, types.size());
->>>>>>> 5c98cc76
+
     }
 
     static class Foo<T> {
