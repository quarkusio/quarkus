////
This guide is maintained in the main Quarkus repository
and pull requests should be submitted there:
https://github.com/quarkusio/quarkus/tree/master/docs/src/main/asciidoc
////
= Quarkus - Kubernetes Client

include::./attributes.adoc[]


Quarkus includes the `kubernetes-client` extension which enables the use of the https://github.com/fabric8io/kubernetes-client[Fabric8 Kubernetes Client]
in native mode while also making it easier to work with.

Having a Kubernetes Client extension in Quarkus is very useful in order to unlock the power of Kubernetes Operators.
Kubernetes Operators are quickly emerging as a new class of Cloud Native applications.
These applications essentially watch the Kubernetes API and react to changes on various resources and can be used to manage the lifecycle of all kinds of complex systems like databases, messaging systems and much much more.
Being able to write such operators in Java with a the very low footprint that native images provide is a great match.

== Configuration

Once you have your Quarkus project configured you can add the `kubernetes-client` extension
to your project by running the following command in your project base directory.

[source]
mvn quarkus:add-extension -Dextensions="kubernetes-client"

This will add the following to your pom.xml:

[source,xml]
----
    <dependency>
        <groupId>io.quarkus</groupId>
        <artifactId>quarkus-kubernetes-client</artifactId>
    </dependency>
----

== Usage

Quarkus configures a Bean of type `KubernetesClient` which can be injected into application code using the well known CDI methods.
This client can be configured using various properties as can be seen in the following example:

[source]
----
quarkus.kubernetes-client.trust-certs=false
quarkus.kubernetes-client.namespace=default
----

Note that the full list of properties is available in the [KubernetesClientBuildConfig](https://github.com/quarkusio/quarkus/blob/master/extensions/kubernetes-client/runtime/src/main/java/io/quarkus/kubernetes/client/runtime/KubernetesClientBuildConfig.java) class.

=== Overriding

The extension also allows application code to override either of  `io.fabric8.kubernetes.client.Config` or `io.fabric8.kubernetes.client.KubernetesClient` which are
normally provided by the extension by simply declaring custom versions of those beans.

An example of this can be seen in the following snippet:

[source,java]
----
@ApplicationScoped
public class KubernetesClientProducer {

    @Produces
    public KubernetesClient kubernetesClient() {
        // here you would create a custom client
        return new DefaultKubernetesClient();
    }
}
----

== Testing

To make testing against a mock Kubernetes API extremely simple, Quarkus provides the `KubernetesMockServerTestResource` which automatically launches
a mock of the Kubernetes API server and sets the proper environment variables needed so that the Kubernetes Client configures itself to use said mock.
Tests can inject the mock and set it up in any way necessary for the particular testing using the `@MockServer` annotation.

Let's assume we have a REST endpoint defined like so:

[source%nowrap,java]
----

@Path("/pod")
public class Pods {

    private final KubernetesClient kubernetesClient;

    public Pods(KubernetesClient kubernetesClient) {
        this.kubernetesClient = kubernetesClient;
    }

    @GET
    @Produces(MediaType.APPLICATION_JSON)
    @Path("/{namespace}")
    public List<Pod> pods(@PathParam("namespace") String namespace) {
        return kubernetesClient.pods().inNamespace(namespace).list().getItems();
    }
}
----

We could write a test for this endpoint very easily like so:

[source%nowrap,java]
----
@QuarkusTestResource(KubernetesMockServerTestResource.class)
@QuarkusTest
public class KubernetesClientTest {

    @MockServer
    KubernetesMockServer mockServer;

    @BeforeEach
    public void before() {
        final Pod pod1 = new PodBuilder().withNewMetadata().withName("pod1").withNamespace("test").and().build();
        final Pod pod2 = new PodBuilder().withNewMetadata().withName("pod2").withNamespace("test").and().build();

        mockServer.expect().get().withPath("/api/v1/namespaces/test/pods")
                .andReturn(200,
                        new PodListBuilder().withNewMetadata().withResourceVersion("1").endMetadata().withItems(pod1, pod2)
                                .build())
                .always();
    }

    @Test
    public void testInteractionWithAPIServer() {
        RestAssured.when().get("/pod/test").then()
                .body("size()", is(2));
    }

}
----

Note that to take advantage of these features, the `quarkus-test-kubernetes-client` dependency needs to be added, for example like so:

[source,xml]
----
    <dependency>
        <groupId>io.quarkus</groupId>
        <artifactId>quarkus-test-kubernetes-client</artifactId>
        <scope>test</scope>
    </dependency>
----

== Note on implementing the Watcher interface

Due to the restrictions imposed by GraalVM, extra care needs to be taken when implementing a `io.fabric8.kubernetes.client.Watcher` if the application is intended to work in native mode.
<<<<<<< HEAD
Essentially every `Watcher` implementation needs to specify the Kubernetes model class that it handles via the `Watcher`&#8217;s generic type at class definition time.
=======
Essentially every `Watcher` implementation needs to specify the Kubernetes model class that it handles via the generic type of the `Watcher` at class definition time.
>>>>>>> c721980f
To better understand this, suppose we want to watch for changes to Kubernetes `Pod` resources. There are a couple ways to write such a Watcher that are guaranteed to work in native:

[source%nowrap,java]
----
client.pods().watch(new Watcher<Pod>() {
      @Override
      public void eventReceived(Action action, Pod pod) {
        // do something
      }

      @Override
      public void onClose(KubernetesClientException e) {
        // do something
      }
    });
----

or

[source%nowrap,java]
----
public class PodResourceWatcher implements Watcher<Pod> {
      @Override
      public void eventReceived(Action action, Pod pod) {
        // do something
      }

      @Override
      public void onClose(KubernetesClientException e) {
        // do something
      }
}

...


client.pods().watch(new PodResourceWatcher());
----

Note that defining the generic type via a class hierarchy similar to the following example will also work correctly:

[source%nowrap,java]
----
public abstract class MyWatcher<S> implements Watcher<S> {
}

...


client.pods().watch(new MyWatcher<Pod>() {
  @Override
  public void eventReceived(Action action, Pod pod) {
    // do something
  }
});
----

WARNING: The following example will **not** work in native mode because the generic type of watcher cannot be determined by looking at the class and method definitions
thus making Quarkus unable to properly determine the Kubernetes model class for which reflection registration is needed:

[source%nowrap,java]
----
public class ResourceWatcher<T extends HasMetadata> implements Watcher<T> {
      @Override
      public void eventReceived(Action action, T resource) {
        // do something
      }

      @Override
      public void onClose(KubernetesClientException e) {
        // do something
      }
}

client.pods().watch(new ResourceWatcher<Pod>());
----


== Access to the Kubernetes API

In many cases in order to access the Kubernetes API server a ServiceAccount, Role and RoleBinding will be necessary.
An example that allows listing all pods could look something like this

[source,yaml]
----
---
apiVersion: v1
kind: ServiceAccount
metadata:
  name: <applicationName>
  namespace: <namespace>
---
apiVersion: rbac.authorization.k8s.io/v1
kind: Role
metadata:
  name: <applicationName>
  namespace: <namespace>
rules:
  - apiGroups: [""]
    resources: ["pods"]
    verbs: ["list"]
---
apiVersion: rbac.authorization.k8s.io/v1
kind: RoleBinding
metadata:
  name: <applicationName>
  namespace: <namespace>
roleRef:
  kind: Role
  name: <applicationName>
  apiGroup: rbac.authorization.k8s.io
subjects:
  - kind: ServiceAccount
    name: <applicationName>
    namespace: <namespace>
----

Replace <applicationName> and <namespace> with your values.
Have a look at https://kubernetes.io/docs/tasks/configure-pod-container/configure-service-account/[Configure Service Accounts for Pods] to get further information.<|MERGE_RESOLUTION|>--- conflicted
+++ resolved
@@ -142,11 +142,7 @@
 == Note on implementing the Watcher interface
 
 Due to the restrictions imposed by GraalVM, extra care needs to be taken when implementing a `io.fabric8.kubernetes.client.Watcher` if the application is intended to work in native mode.
-<<<<<<< HEAD
-Essentially every `Watcher` implementation needs to specify the Kubernetes model class that it handles via the `Watcher`&#8217;s generic type at class definition time.
-=======
-Essentially every `Watcher` implementation needs to specify the Kubernetes model class that it handles via the generic type of the `Watcher` at class definition time.
->>>>>>> c721980f
+Essentially every `Watcher` implementation needs to specify the Kubernetes model class that it handles via the ``Watcher``'s generic type at class definition time.
 To better understand this, suppose we want to watch for changes to Kubernetes `Pod` resources. There are a couple ways to write such a Watcher that are guaranteed to work in native:
 
 [source%nowrap,java]
