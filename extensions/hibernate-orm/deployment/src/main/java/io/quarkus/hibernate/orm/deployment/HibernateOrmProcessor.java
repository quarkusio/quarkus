package io.quarkus.hibernate.orm.deployment;

import static io.quarkus.deployment.annotations.ExecutionTime.RUNTIME_INIT;
import static io.quarkus.deployment.annotations.ExecutionTime.STATIC_INIT;
import static io.quarkus.hibernate.orm.deployment.util.HibernateProcessorUtil.configureProperties;
import static io.quarkus.hibernate.orm.deployment.util.HibernateProcessorUtil.configureSqlLoadScript;
import static io.quarkus.hibernate.orm.deployment.util.HibernateProcessorUtil.hasEntities;
import static io.quarkus.hibernate.orm.deployment.util.HibernateProcessorUtil.isHibernateValidatorPresent;
import static io.quarkus.hibernate.orm.deployment.util.HibernateProcessorUtil.jsonMapperKind;
import static io.quarkus.hibernate.orm.deployment.util.HibernateProcessorUtil.setDialectAndStorageEngine;
import static io.quarkus.hibernate.orm.deployment.util.HibernateProcessorUtil.xmlMapperKind;

import java.io.IOException;
import java.net.URL;
import java.util.ArrayList;
import java.util.Arrays;
import java.util.Collection;
import java.util.Collections;
import java.util.Enumeration;
import java.util.HashMap;
import java.util.HashSet;
import java.util.LinkedHashSet;
import java.util.List;
import java.util.Locale;
import java.util.Map;
import java.util.Map.Entry;
import java.util.Optional;
import java.util.OptionalInt;
import java.util.Properties;
import java.util.Set;
import java.util.TreeSet;
import java.util.function.BiConsumer;
import java.util.stream.Collectors;

import javax.xml.namespace.QName;

import jakarta.enterprise.context.ApplicationScoped;
import jakarta.enterprise.inject.Default;
import jakarta.persistence.PersistenceUnitTransactionType;
import jakarta.xml.bind.JAXBElement;

import org.hibernate.boot.archive.scan.spi.ClassDescriptor;
import org.hibernate.boot.archive.scan.spi.PackageDescriptor;
import org.hibernate.boot.beanvalidation.BeanValidationIntegrator;
import org.hibernate.cfg.AvailableSettings;
import org.hibernate.integrator.spi.Integrator;
import org.hibernate.jpa.boot.spi.PersistenceUnitDescriptor;
import org.hibernate.jpa.boot.spi.PersistenceXmlParser;
import org.jboss.jandex.AnnotationInstance;
import org.jboss.jandex.AnnotationTarget.Kind;
import org.jboss.jandex.ClassInfo;
import org.jboss.jandex.CompositeIndex;
import org.jboss.jandex.DotName;
import org.jboss.jandex.IndexView;
import org.jboss.jandex.Indexer;
import org.jboss.logging.Logger;
import org.jboss.logmanager.Level;

import io.quarkus.agroal.spi.JdbcDataSourceBuildItem;
import io.quarkus.agroal.spi.JdbcDataSourceSchemaReadyBuildItem;
import io.quarkus.arc.deployment.BeanContainerBuildItem;
import io.quarkus.arc.deployment.BeanContainerListenerBuildItem;
import io.quarkus.arc.deployment.RecorderBeanInitializedBuildItem;
import io.quarkus.arc.deployment.SyntheticBeanBuildItem;
import io.quarkus.arc.deployment.SyntheticBeanBuildItem.ExtendedBeanConfigurator;
import io.quarkus.arc.deployment.SyntheticBeansRuntimeInitBuildItem;
import io.quarkus.arc.deployment.UnremovableBeanBuildItem;
import io.quarkus.arc.deployment.UnremovableBeanBuildItem.BeanTypeExclusion;
import io.quarkus.arc.deployment.ValidationPhaseBuildItem.ValidationErrorBuildItem;
import io.quarkus.arc.deployment.staticmethods.InterceptedStaticMethodsTransformersRegisteredBuildItem;
import io.quarkus.arc.processor.DotNames;
import io.quarkus.builder.BuildException;
import io.quarkus.datasource.common.runtime.DataSourceUtil;
import io.quarkus.datasource.common.runtime.DatabaseKind;
import io.quarkus.deployment.Capabilities;
import io.quarkus.deployment.Capability;
import io.quarkus.deployment.IsDevelopment;
import io.quarkus.deployment.annotations.BuildProducer;
import io.quarkus.deployment.annotations.BuildStep;
import io.quarkus.deployment.annotations.BuildSteps;
import io.quarkus.deployment.annotations.Consume;
import io.quarkus.deployment.annotations.Record;
import io.quarkus.deployment.builditem.AdditionalApplicationArchiveMarkerBuildItem;
import io.quarkus.deployment.builditem.AdditionalIndexedClassesBuildItem;
import io.quarkus.deployment.builditem.ApplicationArchivesBuildItem;
import io.quarkus.deployment.builditem.BytecodeRecorderConstantDefinitionBuildItem;
import io.quarkus.deployment.builditem.BytecodeTransformerBuildItem;
import io.quarkus.deployment.builditem.CombinedIndexBuildItem;
import io.quarkus.deployment.builditem.GeneratedClassBuildItem;
import io.quarkus.deployment.builditem.HotDeploymentWatchedFileBuildItem;
import io.quarkus.deployment.builditem.LaunchModeBuildItem;
import io.quarkus.deployment.builditem.LiveReloadBuildItem;
import io.quarkus.deployment.builditem.LogCategoryBuildItem;
import io.quarkus.deployment.builditem.NativeImageFeatureBuildItem;
import io.quarkus.deployment.builditem.ServiceStartBuildItem;
import io.quarkus.deployment.builditem.SystemPropertyBuildItem;
import io.quarkus.deployment.builditem.TransformedClassesBuildItem;
import io.quarkus.deployment.builditem.nativeimage.NativeImageProxyDefinitionBuildItem;
import io.quarkus.deployment.builditem.nativeimage.NativeImageResourceBuildItem;
import io.quarkus.deployment.builditem.nativeimage.ReflectiveClassBuildItem;
import io.quarkus.deployment.builditem.nativeimage.ReflectiveMethodBuildItem;
import io.quarkus.deployment.builditem.nativeimage.ServiceProviderBuildItem;
import io.quarkus.deployment.index.IndexingUtil;
import io.quarkus.deployment.pkg.steps.NativeOrNativeSourcesBuild;
import io.quarkus.deployment.recording.RecorderContext;
import io.quarkus.deployment.util.IoUtil;
import io.quarkus.deployment.util.ServiceUtil;
import io.quarkus.hibernate.orm.PersistenceUnit;
import io.quarkus.hibernate.orm.deployment.integration.HibernateOrmIntegrationRuntimeConfiguredBuildItem;
import io.quarkus.hibernate.orm.deployment.integration.HibernateOrmIntegrationStaticConfiguredBuildItem;
import io.quarkus.hibernate.orm.deployment.spi.AdditionalJpaModelBuildItem;
import io.quarkus.hibernate.orm.deployment.spi.DatabaseKindDialectBuildItem;
import io.quarkus.hibernate.orm.runtime.HibernateOrmRecorder;
import io.quarkus.hibernate.orm.runtime.HibernateOrmRuntimeConfig;
import io.quarkus.hibernate.orm.runtime.PersistenceUnitUtil;
import io.quarkus.hibernate.orm.runtime.boot.QuarkusPersistenceUnitDefinition;
import io.quarkus.hibernate.orm.runtime.boot.QuarkusPersistenceUnitDescriptor;
import io.quarkus.hibernate.orm.runtime.boot.scan.QuarkusScanner;
import io.quarkus.hibernate.orm.runtime.boot.xml.JAXBElementSubstitution;
import io.quarkus.hibernate.orm.runtime.boot.xml.QNameSubstitution;
import io.quarkus.hibernate.orm.runtime.boot.xml.RecordableXmlMapping;
import io.quarkus.hibernate.orm.runtime.config.DialectVersions;
import io.quarkus.hibernate.orm.runtime.customized.FormatMapperKind;
import io.quarkus.hibernate.orm.runtime.dev.HibernateOrmDevIntegrator;
import io.quarkus.hibernate.orm.runtime.graal.RegisterServicesForReflectionFeature;
import io.quarkus.hibernate.orm.runtime.integration.HibernateOrmIntegrationStaticDescriptor;
import io.quarkus.hibernate.orm.runtime.migration.MultiTenancyStrategy;
import io.quarkus.hibernate.orm.runtime.proxies.PreGeneratedProxies;
import io.quarkus.hibernate.orm.runtime.recording.RecordedConfig;
import io.quarkus.hibernate.orm.runtime.schema.SchemaManagementIntegrator;
import io.quarkus.hibernate.orm.runtime.service.FlatClassLoaderService;
import io.quarkus.hibernate.orm.runtime.tenant.DataSourceTenantConnectionResolver;
import io.quarkus.hibernate.orm.runtime.tenant.TenantConnectionResolver;
import io.quarkus.panache.hibernate.common.deployment.HibernateEnhancersRegisteredBuildItem;
import io.quarkus.panache.hibernate.common.deployment.HibernateModelClassCandidatesForFieldAccessBuildItem;
import io.quarkus.runtime.LaunchMode;
import io.quarkus.runtime.configuration.ConfigurationException;
import net.bytebuddy.description.type.TypeDescription;
import net.bytebuddy.dynamic.ClassFileLocator;
import net.bytebuddy.dynamic.DynamicType;
import net.bytebuddy.pool.TypePool;

/**
 * Simulacrum of JPA bootstrap.
 * <p>
 * This does not address the proper integration with Hibernate
 * Rather prepare the path to providing the right metadata
 *
 * @author Emmanuel Bernard emmanuel@hibernate.org
 * @author Sanne Grinovero <sanne@hibernate.org>
 */
@BuildSteps(onlyIf = HibernateOrmEnabled.class)
public final class HibernateOrmProcessor {

    public static final String HIBERNATE_ORM_CONFIG_PREFIX = "quarkus.hibernate-orm.";

    private static final Logger LOG = Logger.getLogger(HibernateOrmProcessor.class);

    private static final String INTEGRATOR_SERVICE_FILE = "META-INF/services/org.hibernate.integrator.spi.Integrator";

    @BuildStep
    NativeImageFeatureBuildItem registerServicesForReflection(BuildProducer<ServiceProviderBuildItem> services) {
        for (DotName serviceProvider : ClassNames.SERVICE_PROVIDERS) {
            services.produce(ServiceProviderBuildItem.allProvidersFromClassPath(serviceProvider.toString()));
        }

        return new NativeImageFeatureBuildItem(RegisterServicesForReflectionFeature.class);
    }

    @BuildStep
    void registerHibernateOrmMetadataForCoreDialects(
            BuildProducer<DatabaseKindDialectBuildItem> producer) {
        producer.produce(DatabaseKindDialectBuildItem.forCoreDialect(DatabaseKind.DB2, "DB2",
                Set.of("org.hibernate.dialect.DB2Dialect")));
        producer.produce(DatabaseKindDialectBuildItem.forCoreDialect(DatabaseKind.H2, "H2",
                Set.of("org.hibernate.dialect.H2Dialect"),
                // Using our own default version is extra important for H2
                // See https://github.com/quarkusio/quarkus/issues/1886
                DialectVersions.Defaults.H2));
        producer.produce(DatabaseKindDialectBuildItem.forCoreDialect(DatabaseKind.MARIADB, "MariaDB",
                Set.of("org.hibernate.dialect.MariaDBDialect"),
                DialectVersions.Defaults.MARIADB));
        producer.produce(DatabaseKindDialectBuildItem.forCoreDialect(DatabaseKind.MSSQL, "Microsoft SQL Server",
                Set.of("org.hibernate.dialect.SQLServerDialect"),
                DialectVersions.Defaults.MSSQL));
        producer.produce(DatabaseKindDialectBuildItem.forCoreDialect(DatabaseKind.MYSQL, "MySQL",
                Set.of("org.hibernate.dialect.MySQLDialect")));
        producer.produce(DatabaseKindDialectBuildItem.forCoreDialect(DatabaseKind.ORACLE, "Oracle",
                Set.of("org.hibernate.dialect.OracleDialect")));
        producer.produce(DatabaseKindDialectBuildItem.forCoreDialect(DatabaseKind.POSTGRESQL, "PostgreSQL",
                Set.of("org.hibernate.dialect.PostgreSQLDialect")));
    }

    @BuildStep
    void checkTransactionsSupport(Capabilities capabilities, BuildProducer<ValidationErrorBuildItem> validationErrors) {
        // JTA is necessary for blocking Hibernate ORM but not necessarily for Hibernate Reactive
        if (capabilities.isMissing(Capability.TRANSACTIONS)
                && capabilities.isMissing(Capability.HIBERNATE_REACTIVE)) {
            validationErrors.produce(new ValidationErrorBuildItem(
                    new ConfigurationException("The Hibernate ORM extension is only functional in a JTA environment.")));
        }
    }

    @BuildStep
    void includeArchivesHostingEntityPackagesInIndex(HibernateOrmConfig hibernateOrmConfig,
            BuildProducer<AdditionalApplicationArchiveMarkerBuildItem> additionalApplicationArchiveMarkers) {
        for (HibernateOrmConfigPersistenceUnit persistenceUnit : hibernateOrmConfig.persistenceUnits()
                .values()) {
            if (persistenceUnit.packages().isPresent()) {
                for (String pakkage : persistenceUnit.packages().get()) {
                    additionalApplicationArchiveMarkers
                            .produce(new AdditionalApplicationArchiveMarkerBuildItem(pakkage.replace('.', '/')));
                }
            }
        }
    }

    @Record(RUNTIME_INIT)
    @Consume(ServiceStartBuildItem.class)
    @BuildStep(onlyIf = IsDevelopment.class)
    void warnOfSchemaProblems(HibernateOrmConfig hibernateOrmBuildTimeConfig,
            HibernateOrmRuntimeConfig hibernateOrmRuntimeConfig, HibernateOrmRecorder recorder) {
        for (var e : hibernateOrmBuildTimeConfig.persistenceUnits().entrySet()) {
            if (e.getValue().validateInDevMode()) {
                recorder.doValidation(hibernateOrmRuntimeConfig, e.getKey());
            }
        }
    }

    @BuildStep
    AdditionalIndexedClassesBuildItem addPersistenceUnitAnnotationToIndex() {
        return new AdditionalIndexedClassesBuildItem(ClassNames.QUARKUS_PERSISTENCE_UNIT.toString());
    }

    @BuildStep
    public void enrollBeanValidationTypeSafeActivatorForReflection(Capabilities capabilities,
            BuildProducer<ReflectiveClassBuildItem> reflectiveClasses) {
        if (capabilities.isPresent(Capability.HIBERNATE_VALIDATOR)) {
            // BeanValidationIntegrator is only added if this capability is present, see FastBootMetadataBuilder

            // Accessed in org.hibernate.boot.beanvalidation.BeanValidationIntegrator.loadTypeSafeActivatorClass
            reflectiveClasses.produce(ReflectiveClassBuildItem.builder("org.hibernate.boot.beanvalidation.TypeSafeActivator")
                    .methods().fields().build());
            // Accessed in org.hibernate.boot.beanvalidation.BeanValidationIntegrator.isBeanValidationApiAvailable
            reflectiveClasses.produce(ReflectiveClassBuildItem.builder(BeanValidationIntegrator.JAKARTA_BV_CHECK_CLASS)
                    .constructors(false).build());
        }
    }

    @BuildStep
    List<HotDeploymentWatchedFileBuildItem> hotDeploymentWatchedFiles(HibernateOrmConfig config,
            LaunchModeBuildItem launchMode) {
        List<HotDeploymentWatchedFileBuildItem> watchedFiles = new ArrayList<>();
        if (!shouldIgnorePersistenceXmlResources(config)) {
            watchedFiles.add(new HotDeploymentWatchedFileBuildItem("META-INF/persistence.xml"));
        }
        watchedFiles.add(new HotDeploymentWatchedFileBuildItem(INTEGRATOR_SERVICE_FILE));

        // SQL load scripts are handled when assembling the Quarkus-configured persistence units

        return watchedFiles;
    }

    //Integration point: allow other extensions to define additional PersistenceXmlDescriptorBuildItem
    @BuildStep
    public void parsePersistenceXmlDescriptors(HibernateOrmConfig config,
            BuildProducer<PersistenceXmlDescriptorBuildItem> persistenceXmlDescriptorBuildItemBuildProducer) {
        if (!shouldIgnorePersistenceXmlResources(config)) {
<<<<<<< HEAD
            var explicitDescriptors = QuarkusPersistenceXmlParser.locatePersistenceUnits();
            for (var descriptor : explicitDescriptors) {
                persistenceXmlDescriptorBuildItemBuildProducer.produce(new PersistenceXmlDescriptorBuildItem(descriptor));
=======
            var parser = PersistenceXmlParser.create(Map.of(), null, FlatClassLoaderService.INSTANCE);
            var urls = parser.getClassLoaderService().locateResources("META-INF/persistence.xml");
            if (urls.isEmpty()) {
                return;
            }
            for (var desc : parser.parse(urls).values()) {
                persistenceXmlDescriptorBuildItemBuildProducer.produce(new PersistenceXmlDescriptorBuildItem(desc));
>>>>>>> 97ada7c2
            }
        }
    }

    //Integration point: allow other extensions to watch for ImpliedBlockingPersistenceUnitTypeBuildItem
    @BuildStep
    public ImpliedBlockingPersistenceUnitTypeBuildItem defineTypeOfImpliedPU(
            List<JdbcDataSourceBuildItem> jdbcDataSourcesBuildItem, //This is from Agroal SPI: safe to use even for Hibernate Reactive
            Capabilities capabilities) {
        if (capabilities.isPresent(Capability.HIBERNATE_REACTIVE) && jdbcDataSourcesBuildItem.isEmpty()) {
            // if we don't have any blocking datasources and Hibernate Reactive is present,
            // we don't want a blocking persistence unit
            return ImpliedBlockingPersistenceUnitTypeBuildItem.none();
        } else {
            return ImpliedBlockingPersistenceUnitTypeBuildItem.generateImpliedPersistenceUnit();
        }
    }

    @BuildStep
    public void configurationDescriptorBuilding(
            HibernateOrmConfig hibernateOrmConfig,
            CombinedIndexBuildItem index,
            ImpliedBlockingPersistenceUnitTypeBuildItem impliedPU,
            List<PersistenceXmlDescriptorBuildItem> persistenceXmlDescriptors,
            List<JdbcDataSourceBuildItem> jdbcDataSources,
            ApplicationArchivesBuildItem applicationArchivesBuildItem,
            LaunchModeBuildItem launchMode,
            JpaModelBuildItem jpaModel,
            Capabilities capabilities,
            BuildProducer<SystemPropertyBuildItem> systemProperties,
            BuildProducer<NativeImageResourceBuildItem> nativeImageResources,
            BuildProducer<HotDeploymentWatchedFileBuildItem> hotDeploymentWatchedFiles,
            BuildProducer<PersistenceUnitDescriptorBuildItem> persistenceUnitDescriptors,
            BuildProducer<ReflectiveMethodBuildItem> reflectiveMethods,
            BuildProducer<UnremovableBeanBuildItem> unremovableBeans,
            List<DatabaseKindDialectBuildItem> dbKindMetadataBuildItems) {

        if (!hasEntities(jpaModel)) {
            // we can bail out early as there are no entities
            LOG.warn("Hibernate ORM is disabled because no JPA entities were found");
            return;
        }

        // First produce the PUs having a persistence.xml: these are not reactive, as we don't allow using a persistence.xml for them.
        for (PersistenceXmlDescriptorBuildItem persistenceXmlDescriptorBuildItem : persistenceXmlDescriptors) {
            PersistenceUnitDescriptor xmlDescriptor = persistenceXmlDescriptorBuildItem.getDescriptor();
            String puName = xmlDescriptor.getName();
            Optional<JdbcDataSourceBuildItem> jdbcDataSource = jdbcDataSources.stream()
                    .filter(i -> i.isDefault())
                    .findFirst();
            collectDialectConfigForPersistenceXml(puName, xmlDescriptor);
            Optional<FormatMapperKind> jsonMapper = jsonMapperKind(capabilities);
            Optional<FormatMapperKind> xmlMapper = xmlMapperKind(capabilities);
            jsonMapper.flatMap(FormatMapperKind::requiredBeanType)
                    .ifPresent(type -> unremovableBeans.produce(UnremovableBeanBuildItem.beanClassNames(type)));
            xmlMapper.flatMap(FormatMapperKind::requiredBeanType)
                    .ifPresent(type -> unremovableBeans.produce(UnremovableBeanBuildItem.beanClassNames(type)));
            persistenceUnitDescriptors
                    .produce(new PersistenceUnitDescriptorBuildItem(
                            QuarkusPersistenceUnitDescriptor.validateAndReadFrom(xmlDescriptor),
                            new RecordedConfig(
                                    Optional.of(DataSourceUtil.DEFAULT_DATASOURCE_NAME),
                                    jdbcDataSource.map(JdbcDataSourceBuildItem::getDbKind),
                                    jdbcDataSource.flatMap(JdbcDataSourceBuildItem::getDbVersion),
                                    Optional.ofNullable(xmlDescriptor.getProperties().getProperty(AvailableSettings.DIALECT)),
                                    getMultiTenancyStrategy(
                                            Optional.ofNullable(persistenceXmlDescriptorBuildItem.getDescriptor()
                                                    .getProperties().getProperty("hibernate.multiTenancy"))), //FIXME this property is meaningless in Hibernate ORM 6
                                    hibernateOrmConfig.database().ormCompatibilityVersion(), Collections.emptyMap()),
                            null,
                            jpaModel.getXmlMappings(persistenceXmlDescriptorBuildItem.getDescriptor().getName()),
                            true, isHibernateValidatorPresent(capabilities), jsonMapper, xmlMapper));
        }

        if (impliedPU.shouldGenerateImpliedBlockingPersistenceUnit()) {
            handleHibernateORMWithNoPersistenceXml(hibernateOrmConfig, index, persistenceXmlDescriptors,
                    jdbcDataSources, applicationArchivesBuildItem, launchMode.getLaunchMode(), jpaModel, capabilities,
                    systemProperties, nativeImageResources, hotDeploymentWatchedFiles, persistenceUnitDescriptors,
                    reflectiveMethods, unremovableBeans, dbKindMetadataBuildItems);
        }
    }

    @BuildStep
    @SuppressWarnings("deprecation")
    public JpaModelIndexBuildItem jpaEntitiesIndexer(
            CombinedIndexBuildItem index,
            List<AdditionalJpaModelBuildItem> additionalJpaModelBuildItems,
            List<io.quarkus.hibernate.orm.deployment.AdditionalJpaModelBuildItem> deprecatedAdditionalJpaModelBuildItems) {
        Set<String> additionalClassNames = new HashSet<>();
        for (AdditionalJpaModelBuildItem jpaModel : additionalJpaModelBuildItems) {
            additionalClassNames.add(jpaModel.getClassName());
        }
        for (io.quarkus.hibernate.orm.deployment.AdditionalJpaModelBuildItem jpaModel : deprecatedAdditionalJpaModelBuildItems) {
            additionalClassNames.add(jpaModel.getClassName());
        }
        // build a composite index with additional jpa model classes
        Indexer indexer = new Indexer();
        Set<DotName> additionalIndex = new HashSet<>();
        for (String className : additionalClassNames) {
            IndexingUtil.indexClass(className, indexer, index.getIndex(), additionalIndex,
                    HibernateOrmProcessor.class.getClassLoader());
        }
        CompositeIndex compositeIndex = CompositeIndex.create(index.getComputingIndex(), indexer.complete());
        return new JpaModelIndexBuildItem(compositeIndex);
    }

    @BuildStep
    public void contributePersistenceXmlToJpaModel(
            BuildProducer<JpaModelPersistenceUnitContributionBuildItem> jpaModelPuContributions,
            List<PersistenceXmlDescriptorBuildItem> persistenceXmlDescriptors) {
        for (PersistenceXmlDescriptorBuildItem persistenceXmlDescriptor : persistenceXmlDescriptors) {
            PersistenceUnitDescriptor descriptor = persistenceXmlDescriptor.getDescriptor();
            jpaModelPuContributions.produce(new JpaModelPersistenceUnitContributionBuildItem(
                    descriptor.getName(), descriptor.getPersistenceUnitRootUrl(), descriptor.getManagedClassNames(),
                    descriptor.getMappingFileNames()));
        }
    }

    @BuildStep
    public void contributeQuarkusConfigToJpaModel(
            BuildProducer<JpaModelPersistenceUnitContributionBuildItem> jpaModelPuContributions,
            HibernateOrmConfig hibernateOrmConfig) {
        for (Entry<String, HibernateOrmConfigPersistenceUnit> entry : hibernateOrmConfig.persistenceUnits()
                .entrySet()) {
            String name = entry.getKey();
            HibernateOrmConfigPersistenceUnit config = entry.getValue();
            jpaModelPuContributions.produce(new JpaModelPersistenceUnitContributionBuildItem(
                    name, null, Collections.emptySet(),
                    config.mappingFiles().orElse(Collections.emptySet())));
        }
    }

    @BuildStep
    public void defineJpaEntities(
            JpaModelIndexBuildItem indexBuildItem,
            BuildProducer<JpaModelBuildItem> domainObjectsProducer,
            List<IgnorableNonIndexedClasses> ignorableNonIndexedClassesBuildItems,
            BuildProducer<ReflectiveClassBuildItem> reflectiveClass,
            BuildProducer<HotDeploymentWatchedFileBuildItem> hotDeploymentWatchedFiles,
            List<JpaModelPersistenceUnitContributionBuildItem> jpaModelPuContributions) throws BuildException {

        Set<String> ignorableNonIndexedClasses = Collections.emptySet();
        if (!ignorableNonIndexedClassesBuildItems.isEmpty()) {
            ignorableNonIndexedClasses = new HashSet<>();
            for (IgnorableNonIndexedClasses buildItem : ignorableNonIndexedClassesBuildItems) {
                ignorableNonIndexedClasses.addAll(buildItem.getClasses());
            }
        }

        JpaJandexScavenger scavenger = new JpaJandexScavenger(reflectiveClass, hotDeploymentWatchedFiles,
                jpaModelPuContributions, indexBuildItem.getIndex(), ignorableNonIndexedClasses);
        final JpaModelBuildItem domainObjects = scavenger.discoverModelAndRegisterForReflection();
        domainObjectsProducer.produce(domainObjects);
    }

    @BuildStep
    public BytecodeRecorderConstantDefinitionBuildItem pregenProxies(
            JpaModelBuildItem jpaModel,
            JpaModelIndexBuildItem indexBuildItem,
            TransformedClassesBuildItem transformedClassesBuildItem,
            List<PersistenceUnitDescriptorBuildItem> persistenceUnitDescriptorBuildItems,
            List<AdditionalJpaModelBuildItem> additionalJpaModelBuildItems,
            BuildProducer<GeneratedClassBuildItem> generatedClassBuildItemBuildProducer,
            LiveReloadBuildItem liveReloadBuildItem) {
        Set<String> managedClassAndPackageNames = new HashSet<>(jpaModel.getEntityClassNames());
        for (PersistenceUnitDescriptorBuildItem pud : persistenceUnitDescriptorBuildItems) {
            // Note: getManagedClassNames() can also return *package* names
            // See the source code of Hibernate ORM for proof:
            // org.hibernate.boot.archive.scan.internal.ScanResultCollector.isListedOrDetectable
            // is used for packages too, and it relies (indirectly) on getManagedClassNames().
            managedClassAndPackageNames.addAll(pud.getManagedClassNames());
        }

        for (AdditionalJpaModelBuildItem additionalJpaModelBuildItem : additionalJpaModelBuildItems) {
            managedClassAndPackageNames.add(additionalJpaModelBuildItem.getClassName());
        }

        PreGeneratedProxies proxyDefinitions = generatedProxies(managedClassAndPackageNames,
                indexBuildItem.getIndex(), transformedClassesBuildItem,
                generatedClassBuildItemBuildProducer, liveReloadBuildItem);

        // Make proxies available through a constant;
        // this is a hack to avoid introducing circular dependencies between build steps.
        //
        // If we just passed the proxy definitions to #build as a normal build item,
        // we would have the following dependencies:
        //
        // #pregenProxies => ProxyDefinitionsBuildItem => #build => BeanContainerListenerBuildItem
        // => Arc container init => BeanContainerBuildItem
        // => some RestEasy Reactive Method => BytecodeTransformerBuildItem
        // => build step that transforms bytecode => TransformedClassesBuildItem
        // => #pregenProxies
        //
        // Since the dependency from #preGenProxies to #build is only a static init thing
        // (#build needs to pass the proxy definitions to the recorder),
        // we get rid of the circular dependency by defining a constant
        // to pass the proxy definitions to the recorder.
        // That way, the dependency is only between #pregenProxies
        // and the build step that generates the bytecode of bytecode recorders.
        return new BytecodeRecorderConstantDefinitionBuildItem(PreGeneratedProxies.class, proxyDefinitions);
    }

    @BuildStep(onlyIf = NativeOrNativeSourcesBuild.class)
    public void preGenAnnotationProxies(List<PersistenceUnitDescriptorBuildItem> persistenceUnitDescriptorBuildItems,
            BuildProducer<ReflectiveClassBuildItem> reflective,
            BuildProducer<NativeImageProxyDefinitionBuildItem> proxyDefinitions) {
        if (hasXmlMappings(persistenceUnitDescriptorBuildItems)) {
            // XML mapping may need to create annotation proxies, which requires reflection
            // and pre-generation of the proxy classes.
            // This probably could be optimized,
            // but there are plans to make deep changes to XML mapping in ORM (to rely on Jandex directly),
            // so let's not waste our time on optimizations that won't be relevant in a few months.
            List<String> annotationClassNames = new ArrayList<>();
            for (DotName name : ClassNames.JPA_MAPPING_ANNOTATIONS) {
                annotationClassNames.add(name.toString());
            }
            for (DotName name : ClassNames.HIBERNATE_MAPPING_ANNOTATIONS) {
                annotationClassNames.add(name.toString());
            }
            reflective.produce(ReflectiveClassBuildItem.builder(annotationClassNames.toArray(new String[0]))
                    .reason(ClassNames.HIBERNATE_ORM_PROCESSOR.toString())
                    .methods().fields().build());
            for (String annotationClassName : annotationClassNames) {
                proxyDefinitions.produce(new NativeImageProxyDefinitionBuildItem(annotationClassName));
            }
        }
    }

    private boolean hasXmlMappings(List<PersistenceUnitDescriptorBuildItem> persistenceUnitDescriptorBuildItems) {
        for (PersistenceUnitDescriptorBuildItem descriptor : persistenceUnitDescriptorBuildItems) {
            if (descriptor.hasXmlMappings()) {
                return true;
            }
        }
        return false;
    }

    @SuppressWarnings("unchecked")
    @BuildStep
    @Record(STATIC_INIT)
    public void build(RecorderContext recorderContext, HibernateOrmRecorder recorder,
            Capabilities capabilities,
            JpaModelBuildItem jpaModel,
            List<PersistenceUnitDescriptorBuildItem> persistenceUnitDescriptorBuildItems,
            List<HibernateOrmIntegrationStaticConfiguredBuildItem> integrationBuildItems,
            BuildProducer<BeanContainerListenerBuildItem> beanContainerListener,
            LaunchModeBuildItem launchMode) throws Exception {
        validateHibernatePropertiesNotUsed();

        final boolean enableORM = hasEntities(jpaModel);
        final boolean hibernateReactivePresent = capabilities.isPresent(Capability.HIBERNATE_REACTIVE);
        //The Hibernate Reactive extension is able to handle registration of PersistenceProviders for both reactive and
        //traditional blocking Hibernate, by depending on this module and delegating to this code.
        //So when the Hibernate Reactive extension is present, trust that it will register its own PersistenceProvider
        //which will be responsible to decide which type of ORM to bootstrap.
        //But if the extension is not present, we need to register our own PersistenceProvider - even if the ORM is not enabled!
        if (!hibernateReactivePresent) {
            recorder.callHibernateFeatureInit(enableORM);
        }

        if (!enableORM) {
            // we can bail out early
            return;
        }

        recorder.enlistPersistenceUnit(jpaModel.getEntityClassNames());

        final QuarkusScanner scanner = buildQuarkusScanner(jpaModel);

        ClassLoader classLoader = Thread.currentThread().getContextClassLoader();
        // inspect service files for additional integrators
        Collection<Class<? extends Integrator>> integratorClasses = new LinkedHashSet<>();
        for (String integratorClassName : ServiceUtil.classNamesNamedIn(classLoader, INTEGRATOR_SERVICE_FILE)) {
            integratorClasses.add((Class<? extends Integrator>) recorderContext.classProxy(integratorClassName));
        }
        if (launchMode.getLaunchMode() == LaunchMode.DEVELOPMENT) {
            integratorClasses.add(HibernateOrmDevIntegrator.class);
            integratorClasses.add(SchemaManagementIntegrator.class);
        }

        Map<String, List<HibernateOrmIntegrationStaticDescriptor>> integrationStaticDescriptors = HibernateOrmIntegrationStaticConfiguredBuildItem
                .collectDescriptors(integrationBuildItems);

        List<QuarkusPersistenceUnitDefinition> finalStagePUDescriptors = new ArrayList<>();
        for (PersistenceUnitDescriptorBuildItem pud : persistenceUnitDescriptorBuildItems) {
            finalStagePUDescriptors.add(
                    pud.asOutputPersistenceUnitDefinition(integrationStaticDescriptors
                            .getOrDefault(pud.getPersistenceUnitName(), Collections.emptyList())));
        }

        if (hasXmlMappings(persistenceUnitDescriptorBuildItems)) {
            //Make it possible to record JAXBElement as bytecode:
            recorderContext.registerSubstitution(JAXBElement.class,
                    JAXBElementSubstitution.Serialized.class,
                    JAXBElementSubstitution.class);
            recorderContext.registerSubstitution(QName.class,
                    QNameSubstitution.Serialized.class,
                    QNameSubstitution.class);
        }

        beanContainerListener
                .produce(new BeanContainerListenerBuildItem(
                        recorder.initMetadata(finalStagePUDescriptors, scanner, integratorClasses)));
    }

    private void validateHibernatePropertiesNotUsed() {
        try {
            final Enumeration<URL> resources = Thread.currentThread().getContextClassLoader().getResources(
                    "hibernate.properties");
            if (resources.hasMoreElements()) {
                final URL url = resources.nextElement();
                throw new IllegalStateException(
                        "The Hibernate ORM configuration in Quarkus does not support sourcing configuration properties from resources named `hibernate.properties`,"
                                + " and this is now expressly prohibited as such a file could lead to unpredictable semantics. Please remove it from `"
                                + url.toExternalForm() + '`');
            }
        } catch (IOException e) {
            throw new RuntimeException(e);
        }
    }

    @BuildStep
    void handleNativeImageImportSql(BuildProducer<NativeImageResourceBuildItem> resources,
            List<PersistenceUnitDescriptorBuildItem> descriptors,
            JpaModelBuildItem jpaModel,
            LaunchModeBuildItem launchMode) {
        if (!hasEntities(jpaModel)) {
            return;
        }
        for (PersistenceUnitDescriptorBuildItem i : descriptors) {
            //add resources
            String resourceName = i.getExplicitSqlImportScriptResourceName();
            if (resourceName != null) {
                resources.produce(new NativeImageResourceBuildItem(resourceName));
            }
        }
    }

    @Consume(InterceptedStaticMethodsTransformersRegisteredBuildItem.class)
    @BuildStep
    @SuppressWarnings("deprecation")
    public HibernateEnhancersRegisteredBuildItem enhancerDomainObjects(JpaModelBuildItem jpaModel,
            BuildProducer<BytecodeTransformerBuildItem> transformers,
            List<AdditionalJpaModelBuildItem> additionalJpaModelBuildItems,
            List<io.quarkus.hibernate.orm.deployment.AdditionalJpaModelBuildItem> deprecatedAdditionalJpaModelBuildItems,
            BuildProducer<GeneratedClassBuildItem> additionalClasses) {
        // Modify the bytecode of all entities to enable lazy-loading, dirty checking, etc..
        enhanceEntities(jpaModel, transformers, additionalJpaModelBuildItems,
                deprecatedAdditionalJpaModelBuildItems, additionalClasses);
        // this allows others to register their enhancers after Hibernate, so they run before ours
        return new HibernateEnhancersRegisteredBuildItem();
    }

    @BuildStep
    public HibernateModelClassCandidatesForFieldAccessBuildItem candidatesForFieldAccess(JpaModelBuildItem jpaModel) {
        // Ask Panache to replace direct access to public fields with calls to accessors for all model classes.
        return new HibernateModelClassCandidatesForFieldAccessBuildItem(jpaModel.getManagedClassNames());
    }

    @BuildStep
    @Record(RUNTIME_INIT)
    public void build(HibernateOrmRecorder recorder, HibernateOrmConfig hibernateOrmConfig,
            HibernateOrmRuntimeConfig hibernateOrmRuntimeConfig,
            BuildProducer<JpaModelPersistenceUnitMappingBuildItem> jpaModelPersistenceUnitMapping,
            List<PersistenceUnitDescriptorBuildItem> descriptors,
            JpaModelBuildItem jpaModel) throws Exception {
        if (!hasEntities(jpaModel)) {
            return;
        }

        Map<String, Set<String>> entityPersistenceUnitMapping = new HashMap<>();
        for (PersistenceUnitDescriptorBuildItem descriptor : descriptors) {
            for (String entityClass : descriptor.getManagedClassNames()) {
                entityPersistenceUnitMapping.putIfAbsent(entityClass, new HashSet<>());
                entityPersistenceUnitMapping.get(entityClass).add(descriptor.getPersistenceUnitName());
            }
        }

        jpaModelPersistenceUnitMapping.produce(new JpaModelPersistenceUnitMappingBuildItem(entityPersistenceUnitMapping));
    }

    @BuildStep
    @Record(RUNTIME_INIT)
    public PersistenceProviderSetUpBuildItem setupPersistenceProvider(HibernateOrmRecorder recorder,
            Capabilities capabilities, HibernateOrmRuntimeConfig hibernateOrmRuntimeConfig,
            List<HibernateOrmIntegrationRuntimeConfiguredBuildItem> integrationBuildItems,
            BuildProducer<RecorderBeanInitializedBuildItem> orderEnforcer) {
        if (capabilities.isPresent(Capability.AGROAL)) {
            recorder.setupPersistenceProvider(hibernateOrmRuntimeConfig,
                    HibernateOrmIntegrationRuntimeConfiguredBuildItem.collectDescriptors(integrationBuildItems));
        }

        return new PersistenceProviderSetUpBuildItem();
    }

    @BuildStep
    @Consume(SyntheticBeansRuntimeInitBuildItem.class)
    @Record(RUNTIME_INIT)
    public ServiceStartBuildItem startPersistenceUnits(HibernateOrmRecorder recorder, BeanContainerBuildItem beanContainer,
            List<JdbcDataSourceBuildItem> dataSourcesConfigured,
            JpaModelBuildItem jpaModel,
            List<JdbcDataSourceSchemaReadyBuildItem> schemaReadyBuildItem,
            List<PersistenceProviderSetUpBuildItem> persistenceProviderSetUp) throws Exception {
        if (hasEntities(jpaModel)) {
            recorder.startAllPersistenceUnits(beanContainer.getValue());
        }

        return new ServiceStartBuildItem("Hibernate ORM");

    }

    @BuildStep
    @Record(RUNTIME_INIT)
    public void multitenancy(HibernateOrmRecorder recorder,
            List<PersistenceUnitDescriptorBuildItem> persistenceUnitDescriptors,
            BuildProducer<SyntheticBeanBuildItem> syntheticBeans,
            BuildProducer<UnremovableBeanBuildItem> unremovableBeans) {
        boolean multitenancyEnabled = false;

        for (PersistenceUnitDescriptorBuildItem persistenceUnitDescriptor : persistenceUnitDescriptors) {
            String persistenceUnitConfigName = persistenceUnitDescriptor.getConfigurationName();
            var multitenancyStrategy = persistenceUnitDescriptor.getConfig().getMultiTenancyStrategy();
            switch (multitenancyStrategy) {
                case NONE -> {
                }
                case DISCRIMINATOR -> multitenancyEnabled = true;
                case DATABASE, SCHEMA -> {
                    multitenancyEnabled = true;

                    String multiTenancySchemaDataSource = persistenceUnitDescriptor.getMultiTenancySchemaDataSource();
                    Optional<String> datasource;
                    if (multitenancyStrategy == MultiTenancyStrategy.SCHEMA && multiTenancySchemaDataSource != null) {
                        LOG.warnf("Configuration property '%1$s' is deprecated. Use '%2$s' instead.",
                                HibernateOrmRuntimeConfig.puPropertyKey(persistenceUnitConfigName,
                                        "multitenant-schema-datasource"),
                                HibernateOrmRuntimeConfig.puPropertyKey(persistenceUnitConfigName, "datasource"));
                        datasource = Optional.of(multiTenancySchemaDataSource);
                    } else {
                        datasource = persistenceUnitDescriptor.getConfig().getDataSource();
                    }

                    ExtendedBeanConfigurator configurator = SyntheticBeanBuildItem
                            .configure(DataSourceTenantConnectionResolver.class)
                            .scope(ApplicationScoped.class)
                            .types(TenantConnectionResolver.class)
                            .setRuntimeInit()
                            .defaultBean()
                            .unremovable()
                            .supplier(recorder.dataSourceTenantConnectionResolver(
                                    persistenceUnitDescriptor.getPersistenceUnitName(),
                                    datasource,
                                    persistenceUnitDescriptor.getConfig().getMultiTenancyStrategy()));

                    if (PersistenceUnitUtil.isDefaultPersistenceUnit(persistenceUnitDescriptor.getPersistenceUnitName())) {
                        configurator.addQualifier(Default.class);
                    } else {
                        configurator.addQualifier().annotation(DotNames.NAMED)
                                .addValue("value", persistenceUnitDescriptor.getPersistenceUnitName()).done();
                        configurator.addQualifier().annotation(PersistenceUnit.class)
                                .addValue("value", persistenceUnitDescriptor.getPersistenceUnitName()).done();
                    }

                    syntheticBeans.produce(configurator.done());
                }
            }
        }

        if (multitenancyEnabled) {
            unremovableBeans
                    .produce(new UnremovableBeanBuildItem(new BeanTypeExclusion(ClassNames.TENANT_CONNECTION_RESOLVER)));
            unremovableBeans.produce(new UnremovableBeanBuildItem(new BeanTypeExclusion(ClassNames.TENANT_RESOLVER)));
        }
    }

    @BuildStep
    public void produceLoggingCategories(HibernateOrmConfig hibernateOrmConfig,
            BuildProducer<LogCategoryBuildItem> categories) {
        if (hibernateOrmConfig.log().bindParam() || hibernateOrmConfig.log().bindParameters()) {
            categories.produce(new LogCategoryBuildItem("org.hibernate.orm.jdbc.bind", Level.TRACE, true));
        }
    }

    @BuildStep(onlyIf = NativeOrNativeSourcesBuild.class)
    public void registerStaticMetamodelClassesForReflection(CombinedIndexBuildItem index,
            BuildProducer<ReflectiveClassBuildItem> reflective) {
        Collection<AnnotationInstance> annotationInstances = index.getIndex().getAnnotations(ClassNames.STATIC_METAMODEL);
        if (!annotationInstances.isEmpty()) {

            String[] metamodel = annotationInstances.stream()
                    .map(a -> a.target().asClass().name().toString())
                    .toArray(String[]::new);

            reflective.produce(ReflectiveClassBuildItem.builder(metamodel)
                    .reason(ClassNames.HIBERNATE_ORM_PROCESSOR.toString())
                    .constructors(false).fields().build());
        }
    }

    /*
     * Enable reflection for methods annotated with @InjectService,
     * such as org.hibernate.engine.jdbc.cursor.internal.StandardRefCursorSupport.injectJdbcServices.
     */
    @BuildStep(onlyIf = NativeOrNativeSourcesBuild.class)
    public void registerInjectServiceMethodsForReflection(CombinedIndexBuildItem index,
            BuildProducer<ReflectiveClassBuildItem> reflective) {
        Set<String> classes = new HashSet<>();

        // Built-in service classes; can't rely on Jandex as Hibernate ORM is not indexed by default.
        ClassNames.ANNOTATED_WITH_INJECT_SERVICE.stream()
                .map(DotName::toString)
                .forEach(classes::add);

        // Integrators relying on @InjectService.
        index.getIndex().getAnnotations(ClassNames.INJECT_SERVICE).stream()
                .map(a -> a.target().asMethod().declaringClass().name().toString())
                .forEach(classes::add);

        if (!classes.isEmpty()) {
            reflective.produce(ReflectiveClassBuildItem.builder(classes.toArray(new String[0]))
                    .reason(ClassNames.HIBERNATE_ORM_PROCESSOR.toString())
                    .constructors(false).methods().build());
        }
    }

    private void handleHibernateORMWithNoPersistenceXml(
            HibernateOrmConfig hibernateOrmConfig,
            CombinedIndexBuildItem index,
            List<PersistenceXmlDescriptorBuildItem> descriptors,
            List<JdbcDataSourceBuildItem> jdbcDataSources,
            ApplicationArchivesBuildItem applicationArchivesBuildItem,
            LaunchMode launchMode,
            JpaModelBuildItem jpaModel,
            Capabilities capabilities,
            BuildProducer<SystemPropertyBuildItem> systemProperties,
            BuildProducer<NativeImageResourceBuildItem> nativeImageResources,
            BuildProducer<HotDeploymentWatchedFileBuildItem> hotDeploymentWatchedFiles,
            BuildProducer<PersistenceUnitDescriptorBuildItem> persistenceUnitDescriptors,
            BuildProducer<ReflectiveMethodBuildItem> reflectiveMethods,
            BuildProducer<UnremovableBeanBuildItem> unremovableBeans,
            List<DatabaseKindDialectBuildItem> dbKindMetadataBuildItems) {
        if (!descriptors.isEmpty()) {
            if (hibernateOrmConfig.isAnyNonPersistenceXmlPropertySet()) {
                throw new ConfigurationException(
                        "A legacy persistence.xml file is present in the classpath, but Hibernate ORM is also configured through the Quarkus config file.\n"
                                + "Legacy persistence.xml files and Quarkus configuration cannot be used at the same time.\n"
                                + "To ignore persistence.xml files, set the configuration property"
                                + " 'quarkus.hibernate-orm.persistence-xml.ignore' to 'true'.\n"
                                + "To use persistence.xml files, remove all '" + HIBERNATE_ORM_CONFIG_PREFIX
                                + "*' properties from the Quarkus config file.");
            } else {
                // It's theoretically possible to use the Quarkus Hibernate ORM extension
                // without setting any build-time configuration property,
                // so the condition above might not catch all attempts to use persistence.xml and Quarkus-configured PUs
                // at the same time.
                // At that point, the only thing we can do is log something,
                // so that hopefully people in that situation will notice that their Quarkus configuration is being ignored.
                LOG.infof(
                        "A legacy persistence.xml file is present in the classpath. This file will be used to configure JPA/Hibernate ORM persistence units,"
                                + " and any configuration of the Hibernate ORM extension will be ignored."
                                + " To ignore persistence.xml files instead, set the configuration property"
                                + " 'quarkus.hibernate-orm.persistence-xml.ignore' to 'true'.");
                return;
            }
        }

        if (!hibernateOrmConfig.blocking()) {
            LOG.infof(
                    "Hibernate ORM was disabled explicitly by quarkus.hibernate-orm.blocking=false");
            return;
        }

        Optional<JdbcDataSourceBuildItem> defaultJdbcDataSource = jdbcDataSources.stream()
                .filter(i -> i.isDefault())
                .findFirst();
        boolean enableDefaultPersistenceUnit = (defaultJdbcDataSource.isPresent()
                && hibernateOrmConfig.namedPersistenceUnits().isEmpty())
                || hibernateOrmConfig.defaultPersistenceUnit().isAnyPropertySet();

        Map<String, Set<String>> modelClassesAndPackagesPerPersistencesUnits = getModelClassesAndPackagesPerPersistenceUnits(
                hibernateOrmConfig, jpaModel, index.getIndex(), enableDefaultPersistenceUnit);
        Set<String> modelClassesAndPackagesForDefaultPersistenceUnit = modelClassesAndPackagesPerPersistencesUnits
                .getOrDefault(PersistenceUnitUtil.DEFAULT_PERSISTENCE_UNIT_NAME, Collections.emptySet());

        Set<String> storageEngineCollector = new HashSet<>();

        if (enableDefaultPersistenceUnit) {
            producePersistenceUnitDescriptorFromConfig(
                    hibernateOrmConfig, PersistenceUnitUtil.DEFAULT_PERSISTENCE_UNIT_NAME,
                    hibernateOrmConfig.defaultPersistenceUnit(),
                    modelClassesAndPackagesForDefaultPersistenceUnit,
                    jpaModel.getXmlMappings(PersistenceUnitUtil.DEFAULT_PERSISTENCE_UNIT_NAME),
                    jdbcDataSources, applicationArchivesBuildItem, launchMode, capabilities,
                    systemProperties, nativeImageResources, hotDeploymentWatchedFiles, persistenceUnitDescriptors,
                    reflectiveMethods, unremovableBeans, storageEngineCollector, dbKindMetadataBuildItems);
        } else if (!modelClassesAndPackagesForDefaultPersistenceUnit.isEmpty()
                && (!hibernateOrmConfig.defaultPersistenceUnit().datasource().isPresent()
                        || DataSourceUtil.isDefault(hibernateOrmConfig.defaultPersistenceUnit().datasource().get()))
                && !defaultJdbcDataSource.isPresent()) {
            String persistenceUnitName = PersistenceUnitUtil.DEFAULT_PERSISTENCE_UNIT_NAME;
            String dataSourceName = DataSourceUtil.DEFAULT_DATASOURCE_NAME;
            throw PersistenceUnitUtil.unableToFindDataSource(persistenceUnitName, dataSourceName,
                    DataSourceUtil.dataSourceNotConfigured(dataSourceName));
        }

        for (Entry<String, HibernateOrmConfigPersistenceUnit> persistenceUnitEntry : hibernateOrmConfig.namedPersistenceUnits()
                .entrySet()) {
            producePersistenceUnitDescriptorFromConfig(
                    hibernateOrmConfig, persistenceUnitEntry.getKey(), persistenceUnitEntry.getValue(),
                    modelClassesAndPackagesPerPersistencesUnits.getOrDefault(persistenceUnitEntry.getKey(),
                            Collections.emptySet()),
                    jpaModel.getXmlMappings(persistenceUnitEntry.getKey()),
                    jdbcDataSources, applicationArchivesBuildItem, launchMode, capabilities,
                    systemProperties, nativeImageResources, hotDeploymentWatchedFiles, persistenceUnitDescriptors,
                    reflectiveMethods, unremovableBeans, storageEngineCollector, dbKindMetadataBuildItems);
        }

        if (storageEngineCollector.size() > 1) {
            throw new ConfigurationException(
                    "The dialect storage engine is a global configuration property: it must be consistent across all persistence units.");
        }
    }

    private static void producePersistenceUnitDescriptorFromConfig(
            HibernateOrmConfig hibernateOrmConfig,
            String persistenceUnitName,
            HibernateOrmConfigPersistenceUnit persistenceUnitConfig,
            Set<String> modelClassesAndPackages,
            List<RecordableXmlMapping> xmlMappings,
            List<JdbcDataSourceBuildItem> jdbcDataSources,
            ApplicationArchivesBuildItem applicationArchivesBuildItem,
            LaunchMode launchMode,
            Capabilities capabilities,
            BuildProducer<SystemPropertyBuildItem> systemProperties,
            BuildProducer<NativeImageResourceBuildItem> nativeImageResources,
            BuildProducer<HotDeploymentWatchedFileBuildItem> hotDeploymentWatchedFiles,
            BuildProducer<PersistenceUnitDescriptorBuildItem> persistenceUnitDescriptors,
            BuildProducer<ReflectiveMethodBuildItem> reflectiveMethods,
            BuildProducer<UnremovableBeanBuildItem> unremovableBeans,
            Set<String> storageEngineCollector,
            List<DatabaseKindDialectBuildItem> dbKindMetadataBuildItems) {
        Optional<JdbcDataSourceBuildItem> jdbcDataSource = findJdbcDataSource(persistenceUnitName, persistenceUnitConfig,
                jdbcDataSources);

        if (modelClassesAndPackages.isEmpty()) {
            LOG.warnf("Could not find any entities affected to the persistence unit '%s'.", persistenceUnitName);
        }

        QuarkusPersistenceUnitDescriptor descriptor = new QuarkusPersistenceUnitDescriptor(
                persistenceUnitName, persistenceUnitName,
                PersistenceUnitTransactionType.JTA,
                // That's right, we're pushing both class names and package names
                // to a method called "addClasses".
                // It's a misnomer: while the method populates the set that backs getManagedClasses(),
                // that method is also poorly named because it can actually return both class names
                // and package names.
                // See for proof:
                // - how org.hibernate.boot.archive.scan.internal.ScanResultCollector.isListedOrDetectable
                //   is used for packages too, even though it relies (indirectly) on getManagedClassNames().
                // - the comment at org/hibernate/boot/model/process/internal/ScanningCoordinator.java:246:
                //   "IMPL NOTE : "explicitlyListedClassNames" can contain class or package names..."
                new ArrayList<>(modelClassesAndPackages),
                new Properties(),
                false);

        MultiTenancyStrategy multiTenancyStrategy = getMultiTenancyStrategy(persistenceUnitConfig.multitenant());

        collectDialectConfig(persistenceUnitName, persistenceUnitConfig,
                dbKindMetadataBuildItems, jdbcDataSource, multiTenancyStrategy,
                systemProperties, reflectiveMethods, descriptor.getProperties()::setProperty, storageEngineCollector);

        configureProperties(descriptor, persistenceUnitConfig, hibernateOrmConfig, false);

        configureSqlLoadScript(persistenceUnitName, persistenceUnitConfig, applicationArchivesBuildItem, launchMode,
                nativeImageResources, hotDeploymentWatchedFiles, descriptor);

        Optional<FormatMapperKind> jsonMapper = jsonMapperKind(capabilities);
        Optional<FormatMapperKind> xmlMapper = xmlMapperKind(capabilities);
        jsonMapper.flatMap(FormatMapperKind::requiredBeanType)
                .ifPresent(type -> unremovableBeans.produce(UnremovableBeanBuildItem.beanClassNames(type)));
        xmlMapper.flatMap(FormatMapperKind::requiredBeanType)
                .ifPresent(type -> unremovableBeans.produce(UnremovableBeanBuildItem.beanClassNames(type)));
        persistenceUnitDescriptors.produce(
                new PersistenceUnitDescriptorBuildItem(descriptor,
                        new RecordedConfig(
                                jdbcDataSource.map(JdbcDataSourceBuildItem::getName),
                                jdbcDataSource.map(JdbcDataSourceBuildItem::getDbKind),
                                jdbcDataSource.flatMap(JdbcDataSourceBuildItem::getDbVersion),
                                persistenceUnitConfig.dialect().dialect(),
                                multiTenancyStrategy,
                                hibernateOrmConfig.database().ormCompatibilityVersion(),
                                persistenceUnitConfig.unsupportedProperties()),
                        persistenceUnitConfig.multitenantSchemaDatasource().orElse(null),
                        xmlMappings,
                        false,
                        isHibernateValidatorPresent(capabilities), jsonMapper, xmlMapper));
    }

    private static void collectDialectConfig(String persistenceUnitName,
            HibernateOrmConfigPersistenceUnit persistenceUnitConfig,
            List<DatabaseKindDialectBuildItem> dbKindMetadataBuildItems,
            Optional<JdbcDataSourceBuildItem> jdbcDataSource,
            MultiTenancyStrategy multiTenancyStrategy,
            BuildProducer<SystemPropertyBuildItem> systemProperties,
            BuildProducer<ReflectiveMethodBuildItem> reflectiveMethods,
            BiConsumer<String, String> puPropertiesCollector,
            Set<String> storageEngineCollector) {
        Optional<String> dialect = persistenceUnitConfig.dialect().dialect();
        Optional<String> dbKind = jdbcDataSource.map(JdbcDataSourceBuildItem::getDbKind);
        Optional<String> explicitDbMinVersion = jdbcDataSource.flatMap(JdbcDataSourceBuildItem::getDbVersion);
        if (multiTenancyStrategy != MultiTenancyStrategy.DATABASE && jdbcDataSource.isEmpty()) {
            throw new ConfigurationException(String.format(Locale.ROOT,
                    "Datasource must be defined for persistence unit '%s'."
                            + " Refer to https://quarkus.io/guides/datasource for guidance.",
                    persistenceUnitName),
                    new HashSet<>(Arrays.asList("quarkus.datasource.db-kind", "quarkus.datasource.username",
                            "quarkus.datasource.password", "quarkus.datasource.jdbc.url")));
        }

        setDialectAndStorageEngine(
                persistenceUnitName,
                dbKind,
                dialect,
                explicitDbMinVersion,
                dbKindMetadataBuildItems,
                persistenceUnitConfig.dialect().storageEngine(),
                systemProperties,
                puPropertiesCollector,
                storageEngineCollector);

        if ((dbKind.isPresent() && DatabaseKind.isPostgreSQL(dbKind.get())
                || (dialect.isPresent() && dialect.get().toLowerCase(Locale.ROOT).contains("postgres")))) {
            // Workaround for https://hibernate.atlassian.net/browse/HHH-19063
            reflectiveMethods.produce(new ReflectiveMethodBuildItem(
                    "Accessed in org.hibernate.engine.jdbc.env.internal.DefaultSchemaNameResolver.determineAppropriateResolverDelegate",
                    true, "org.postgresql.jdbc.PgConnection", "getSchema"));
        }
    }

    private static void collectDialectConfigForPersistenceXml(String persistenceUnitName,
            PersistenceUnitDescriptor puDescriptor) {
        Properties properties = puDescriptor.getProperties();
        String dialect = puDescriptor.getProperties().getProperty(AvailableSettings.DIALECT);
        // Legacy behavior: we used to do this through a custom DialectSelector,
        // but we might as well do it at build time.
        // TODO should we do this for other dialects as well?
        //   Similar (but different) issue: https://github.com/quarkusio/quarkus/issues/31588
        if (("H2".equals(dialect) || "org.hibernate.dialect.H2Dialect".equals(dialect))
                && !properties.containsKey(AvailableSettings.JAKARTA_HBM2DDL_DB_MAJOR_VERSION)
                && !properties.containsKey(AvailableSettings.JAKARTA_HBM2DDL_DB_MINOR_VERSION)
                && !properties.containsKey(AvailableSettings.JAKARTA_HBM2DDL_DB_VERSION)) {
            Logger.getLogger(HibernateOrmProcessor.class)
                    .infof("Persistence unit '%1$s': Enforcing Quarkus defaults for dialect 'org.hibernate.dialect.H2Dialect'"
                            + " by automatically setting '%2$s=%3$s'.",
                            persistenceUnitName, AvailableSettings.JAKARTA_HBM2DDL_DB_VERSION, DialectVersions.Defaults.H2);
            properties.setProperty(AvailableSettings.JAKARTA_HBM2DDL_DB_VERSION, DialectVersions.Defaults.H2);
        }
    }

    private static Optional<JdbcDataSourceBuildItem> findJdbcDataSource(String persistenceUnitName,
            HibernateOrmConfigPersistenceUnit persistenceUnitConfig, List<JdbcDataSourceBuildItem> jdbcDataSources) {
        if (persistenceUnitConfig.datasource().isPresent()) {
            String dataSourceName = persistenceUnitConfig.datasource().get();
            return Optional.of(jdbcDataSources.stream()
                    .filter(i -> dataSourceName.equals(i.getName()))
                    .findFirst()
                    .orElseThrow(() -> PersistenceUnitUtil.unableToFindDataSource(persistenceUnitName, dataSourceName,
                            DataSourceUtil.dataSourceNotConfigured(dataSourceName))));
        } else if (PersistenceUnitUtil.isDefaultPersistenceUnit(persistenceUnitName)) {
            return jdbcDataSources.stream()
                    .filter(i -> i.isDefault())
                    .findFirst();
        } else {
            // if it's not the default persistence unit, we mandate an explicit datasource to prevent common errors
            return Optional.empty();
        }
    }

    private static void setMaxFetchDepth(PersistenceUnitDescriptor descriptor, OptionalInt maxFetchDepth) {
        descriptor.getProperties().setProperty(AvailableSettings.MAX_FETCH_DEPTH, String.valueOf(maxFetchDepth.getAsInt()));
    }

    @SuppressWarnings("deprecation")
    private void enhanceEntities(final JpaModelBuildItem jpaModel,
            BuildProducer<BytecodeTransformerBuildItem> transformers,
            List<AdditionalJpaModelBuildItem> additionalJpaModelBuildItems,
            List<io.quarkus.hibernate.orm.deployment.AdditionalJpaModelBuildItem> deprecatedAdditionalJpaModelBuildItems,
            BuildProducer<GeneratedClassBuildItem> additionalClasses) {
        HibernateEntityEnhancer hibernateEntityEnhancer = new HibernateEntityEnhancer();
        for (String i : jpaModel.getManagedClassNames()) {

            transformers.produce(new BytecodeTransformerBuildItem.Builder()
                    .setClassToTransform(i)
                    .setVisitorFunction(hibernateEntityEnhancer)
                    .setCacheable(true).build());
        }
        Set<String> additionalClassNames = new HashSet<>();
        for (AdditionalJpaModelBuildItem additionalJpaModel : additionalJpaModelBuildItems) {
            additionalClassNames.add(additionalJpaModel.getClassName());
        }
        for (io.quarkus.hibernate.orm.deployment.AdditionalJpaModelBuildItem additionalJpaModel : deprecatedAdditionalJpaModelBuildItems) {
            additionalClassNames.add(additionalJpaModel.getClassName());
        }
        for (String className : additionalClassNames) {
            try {
                byte[] bytes = IoUtil.readClassAsBytes(HibernateOrmProcessor.class.getClassLoader(), className);
                byte[] enhanced = hibernateEntityEnhancer.enhance(className, bytes);
                additionalClasses.produce(new GeneratedClassBuildItem(false, className, enhanced != null ? enhanced : bytes));
            } catch (IOException e) {
                throw new RuntimeException("Failed to read Model class", e);
            }
        }
    }

    public static Map<String, Set<String>> getModelClassesAndPackagesPerPersistenceUnits(HibernateOrmConfig hibernateOrmConfig,
            JpaModelBuildItem jpaModel, IndexView index, boolean enableDefaultPersistenceUnit) {
        Map<String, Set<String>> modelClassesAndPackagesPerPersistenceUnits = new HashMap<>();

        boolean hasPackagesInQuarkusConfig = hasPackagesInQuarkusConfig(hibernateOrmConfig);
        Collection<AnnotationInstance> packageLevelPersistenceUnitAnnotations = getPackageLevelPersistenceUnitAnnotations(
                index);

        Map<String, Set<String>> packageRules = new HashMap<>();

        if (hasPackagesInQuarkusConfig) {
            // Config based packages have priorities over annotations.
            // As long as there is one defined, annotations are ignored.
            if (!packageLevelPersistenceUnitAnnotations.isEmpty()) {
                LOG.warn(
                        "Mixing Quarkus configuration and @PersistenceUnit annotations to define the persistence units is not supported. Ignoring the annotations.");
            }

            // handle the default persistence unit
            if (enableDefaultPersistenceUnit) {
                if (!hibernateOrmConfig.defaultPersistenceUnit().packages().isPresent()) {
                    throw new ConfigurationException("Packages must be configured for the default persistence unit.");
                }

                for (String packageName : hibernateOrmConfig.defaultPersistenceUnit().packages().get()) {
                    packageRules.computeIfAbsent(normalizePackage(packageName), p -> new HashSet<>())
                            .add(PersistenceUnitUtil.DEFAULT_PERSISTENCE_UNIT_NAME);
                }
            }

            // handle the named persistence units
            for (Entry<String, HibernateOrmConfigPersistenceUnit> candidatePersistenceUnitEntry : hibernateOrmConfig
                    .namedPersistenceUnits()
                    .entrySet()) {
                String candidatePersistenceUnitName = candidatePersistenceUnitEntry.getKey();

                Set<String> candidatePersistenceUnitPackages = candidatePersistenceUnitEntry.getValue().packages()
                        .orElseThrow(() -> new ConfigurationException(String.format(Locale.ROOT,
                                "Packages must be configured for persistence unit '%s'.", candidatePersistenceUnitName)));

                for (String packageName : candidatePersistenceUnitPackages) {
                    packageRules.computeIfAbsent(normalizePackage(packageName), p -> new HashSet<>())
                            .add(candidatePersistenceUnitName);
                }
            }
        } else if (!packageLevelPersistenceUnitAnnotations.isEmpty()) {
            for (AnnotationInstance packageLevelPersistenceUnitAnnotation : packageLevelPersistenceUnitAnnotations) {
                String className = packageLevelPersistenceUnitAnnotation.target().asClass().name().toString();
                String packageName;
                if (className == null || className.isEmpty() || className.indexOf('.') == -1) {
                    packageName = "";
                } else {
                    packageName = normalizePackage(className.substring(0, className.lastIndexOf('.')));
                }

                String persistenceUnitName = packageLevelPersistenceUnitAnnotation.value().asString();
                if (persistenceUnitName != null && !persistenceUnitName.isEmpty()) {
                    packageRules.computeIfAbsent(packageName, p -> new HashSet<>())
                            .add(persistenceUnitName);
                }
            }
        } else if (!hibernateOrmConfig.namedPersistenceUnits().isEmpty()) {
            throw new ConfigurationException(
                    "Multiple persistence units are defined but the entities are not mapped to them. You should either use the .packages Quarkus configuration property or package-level @PersistenceUnit annotations.");
        } else {
            // No .packages configuration, no package-level persistence unit annotations,
            // and no named persistence units: all the entities will be associated with the default one
            // so we don't need to split them
            Set<String> allModelClassesAndPackages = new HashSet<>(jpaModel.getAllModelClassNames());
            allModelClassesAndPackages.addAll(jpaModel.getAllModelPackageNames());
            return Collections.singletonMap(PersistenceUnitUtil.DEFAULT_PERSISTENCE_UNIT_NAME, allModelClassesAndPackages);
        }

        Set<String> modelClassesWithPersistenceUnitAnnotations = new TreeSet<>();

        for (String modelClassName : jpaModel.getAllModelClassNames()) {
            ClassInfo modelClassInfo = index.getClassByName(DotName.createSimple(modelClassName));
            Set<String> relatedModelClassNames = getRelatedModelClassNames(index, jpaModel.getAllModelClassNames(),
                    modelClassInfo);

            if (modelClassInfo != null && (modelClassInfo.declaredAnnotation(ClassNames.QUARKUS_PERSISTENCE_UNIT) != null
                    || modelClassInfo.declaredAnnotation(ClassNames.QUARKUS_PERSISTENCE_UNIT_REPEATABLE_CONTAINER) != null)) {
                modelClassesWithPersistenceUnitAnnotations.add(modelClassInfo.name().toString());
            }

            for (Entry<String, Set<String>> packageRuleEntry : packageRules.entrySet()) {
                if (modelClassName.startsWith(packageRuleEntry.getKey())) {
                    for (String persistenceUnitName : packageRuleEntry.getValue()) {
                        modelClassesAndPackagesPerPersistenceUnits.putIfAbsent(persistenceUnitName, new HashSet<>());
                        modelClassesAndPackagesPerPersistenceUnits.get(persistenceUnitName).add(modelClassName);

                        // also add the hierarchy to the persistence unit
                        // we would need to add all the underlying model to it but adding the hierarchy
                        // is necessary for Panache as we need to add PanacheEntity to the PU
                        for (String relatedModelClassName : relatedModelClassNames) {
                            modelClassesAndPackagesPerPersistenceUnits.get(persistenceUnitName).add(relatedModelClassName);
                        }
                    }
                }
            }
        }

        if (!modelClassesWithPersistenceUnitAnnotations.isEmpty()) {
            throw new IllegalStateException(String.format(Locale.ROOT,
                    "@PersistenceUnit annotations are not supported at the class level on model classes:\n\t- %s\nUse the `.packages` configuration property or package-level annotations instead.",
                    String.join("\n\t- ", modelClassesWithPersistenceUnitAnnotations)));
        }

        Set<String> affectedModelClasses = modelClassesAndPackagesPerPersistenceUnits.values().stream().flatMap(Set::stream)
                .collect(Collectors.toSet());
        Set<String> unaffectedModelClasses = jpaModel.getAllModelClassNames().stream()
                .filter(c -> !affectedModelClasses.contains(c))
                .collect(Collectors.toCollection(TreeSet::new));
        if (!unaffectedModelClasses.isEmpty()) {
            LOG.warnf("Could not find a suitable persistence unit for model classes:\n\t- %s",
                    String.join("\n\t- ", unaffectedModelClasses));
        }

        for (String modelPackageName : jpaModel.getAllModelPackageNames()) {
            // Package rules keys are "normalized" package names, so we want to normalize the package on lookup:
            Set<String> persistenceUnitNames = packageRules.get(normalizePackage(modelPackageName));
            if (persistenceUnitNames == null) {
                continue;
            }
            for (String persistenceUnitName : persistenceUnitNames) {
                modelClassesAndPackagesPerPersistenceUnits.putIfAbsent(persistenceUnitName, new HashSet<>());
                modelClassesAndPackagesPerPersistenceUnits.get(persistenceUnitName).add(modelPackageName);
            }
        }

        return modelClassesAndPackagesPerPersistenceUnits;
    }

    private static Set<String> getRelatedModelClassNames(IndexView index, Set<String> knownModelClassNames,
            ClassInfo modelClassInfo) {
        if (modelClassInfo == null) {
            return Collections.emptySet();
        }

        Set<String> relatedModelClassNames = new HashSet<>();

        // for now we only deal with entities and mapped super classes
        if (modelClassInfo.declaredAnnotation(ClassNames.JPA_ENTITY) == null &&
                modelClassInfo.declaredAnnotation(ClassNames.MAPPED_SUPERCLASS) == null) {
            return Collections.emptySet();
        }

        modelClassInfo = index.getClassByName(modelClassInfo.superName());

        while (modelClassInfo != null && !modelClassInfo.name().equals(DotNames.OBJECT)) {
            String modelSuperClassName = modelClassInfo.name().toString();
            if (knownModelClassNames.contains(modelSuperClassName)) {
                relatedModelClassNames.add(modelSuperClassName);
            }
            modelClassInfo = index.getClassByName(modelClassInfo.superName());
        }

        return relatedModelClassNames;
    }

    private static String normalizePackage(String pakkage) {
        if (pakkage.endsWith(".")) {
            return pakkage;
        }
        return pakkage + ".";
    }

    private static boolean hasPackagesInQuarkusConfig(HibernateOrmConfig hibernateOrmConfig) {
        for (HibernateOrmConfigPersistenceUnit persistenceUnitConfig : hibernateOrmConfig.persistenceUnits()
                .values()) {
            if (persistenceUnitConfig.packages().isPresent()) {
                return true;
            }
        }

        return false;
    }

    private static Collection<AnnotationInstance> getPackageLevelPersistenceUnitAnnotations(IndexView index) {
        Collection<AnnotationInstance> persistenceUnitAnnotations = index
                .getAnnotationsWithRepeatable(ClassNames.QUARKUS_PERSISTENCE_UNIT, index);
        Collection<AnnotationInstance> packageLevelPersistenceUnitAnnotations = new ArrayList<>();

        for (AnnotationInstance persistenceUnitAnnotation : persistenceUnitAnnotations) {
            if (persistenceUnitAnnotation.target().kind() != Kind.CLASS) {
                continue;
            }

            if (!"package-info".equals(persistenceUnitAnnotation.target().asClass().simpleName())) {
                continue;
            }
            packageLevelPersistenceUnitAnnotations.add(persistenceUnitAnnotation);
        }

        return packageLevelPersistenceUnitAnnotations;
    }

    /**
     * Checks whether we should ignore {@code persistence.xml} files.
     * <p>
     * The main way to ignore {@code persistence.xml} files is to set the configuration property
     * {@code quarkus.hibernate-orm.persistence-xml.ignore}.
     * <p>
     * But there is also an undocumented feature: we allow setting the System property
     * "SKIP_PARSE_PERSISTENCE_XML" to ignore any {@code persistence.xml} resource.
     *
     * @return true if we're expected to ignore them
     */
    private boolean shouldIgnorePersistenceXmlResources(HibernateOrmConfig config) {
        return config.persistenceXml().ignore() || Boolean.getBoolean("SKIP_PARSE_PERSISTENCE_XML");
    }

    /**
     * Set up the scanner, as this scanning has already been done we need to just tell it about the classes we
     * have discovered. This scanner is bytecode serializable and is passed directly into the recorder
     *
     * @param jpaModel the previously discovered JPA model (domain objects, ...)
     * @return a new QuarkusScanner with all domainObjects registered
     */
    public static QuarkusScanner buildQuarkusScanner(JpaModelBuildItem jpaModel) {
        QuarkusScanner scanner = new QuarkusScanner();
        Set<PackageDescriptor> packageDescriptors = new HashSet<>();
        for (String packageName : jpaModel.getAllModelPackageNames()) {
            QuarkusScanner.PackageDescriptorImpl packageDescriptor = new QuarkusScanner.PackageDescriptorImpl(packageName);
            packageDescriptors.add(packageDescriptor);
        }
        scanner.setPackageDescriptors(packageDescriptors);
        Set<ClassDescriptor> classDescriptors = new HashSet<>();
        for (String className : jpaModel.getEntityClassNames()) {
            QuarkusScanner.ClassDescriptorImpl classDescriptor = new QuarkusScanner.ClassDescriptorImpl(className,
                    ClassDescriptor.Categorization.MODEL);
            classDescriptors.add(classDescriptor);
        }
        scanner.setClassDescriptors(classDescriptors);
        return scanner;
    }

    private static MultiTenancyStrategy getMultiTenancyStrategy(Optional<String> multitenancyStrategy) {
        final MultiTenancyStrategy multiTenancyStrategy = MultiTenancyStrategy
                .valueOf(multitenancyStrategy.orElse(MultiTenancyStrategy.NONE.name())
                        .toUpperCase(Locale.ROOT));
        return multiTenancyStrategy;
    }

    private PreGeneratedProxies generatedProxies(Set<String> managedClassAndPackageNames, IndexView combinedIndex,
            TransformedClassesBuildItem transformedClassesBuildItem,
            BuildProducer<GeneratedClassBuildItem> generatedClassBuildItemBuildProducer,
            LiveReloadBuildItem liveReloadBuildItem) {
        ProxyCache proxyCache = liveReloadBuildItem.getContextObject(ProxyCache.class);
        if (proxyCache == null) {
            proxyCache = new ProxyCache();
            liveReloadBuildItem.setContextObject(ProxyCache.class, proxyCache);
        }
        Set<String> changedClasses = Collections.emptySet();
        if (liveReloadBuildItem.getChangeInformation() != null) {
            changedClasses = liveReloadBuildItem.getChangeInformation().getChangedClasses();
        } else {
            //we don't have class change info, invalidate the cache
            proxyCache.cache.clear();
        }
        //create a map of entity to proxy type
        PreGeneratedProxies preGeneratedProxies = new PreGeneratedProxies();
        TypePool transformedClassesTypePool = createTransformedClassesTypePool(transformedClassesBuildItem,
                managedClassAndPackageNames);
        try (ProxyBuildingHelper proxyHelper = new ProxyBuildingHelper(transformedClassesTypePool)) {
            for (String managedClassOrPackageName : managedClassAndPackageNames) {
                CachedProxy result;
                if (proxyCache.cache.containsKey(managedClassOrPackageName)
                        && !isModified(managedClassOrPackageName, changedClasses, combinedIndex)) {
                    result = proxyCache.cache.get(managedClassOrPackageName);
                } else {
                    Set<String> proxyInterfaceNames = new TreeSet<>();
                    proxyInterfaceNames.add(ClassNames.HIBERNATE_PROXY.toString()); //always added
                    if (!proxyHelper.isProxiable(managedClassOrPackageName)) {
                        // we need to make sure the actual class is proxiable
                        continue;
                    }
                    final String mappedClass = managedClassOrPackageName;
                    DynamicType.Unloaded<?> unloaded = proxyHelper.buildUnloadedProxy(mappedClass, proxyInterfaceNames);
                    result = new CachedProxy(unloaded, proxyInterfaceNames);
                    proxyCache.cache.put(managedClassOrPackageName, result);
                }
                for (Entry<TypeDescription, byte[]> i : result.proxyDef.getAllTypes().entrySet()) {
                    generatedClassBuildItemBuildProducer
                            .produce(new GeneratedClassBuildItem(true, i.getKey().getName(), i.getValue()));
                }
                preGeneratedProxies.getProxies().put(managedClassOrPackageName,
                        new PreGeneratedProxies.ProxyClassDetailsHolder(result.proxyDef.getTypeDescription().getName(),
                                result.interfaces));
            }
        }
        return preGeneratedProxies;
    }

    // Creates a TypePool that is aware of class transformations applied to entity classes,
    // so that ByteBuddy can take these transformations into account.
    // This is especially important when getters/setters are added to entity classes,
    // because we want those methods to be overridden in proxies to trigger proxy initialization.
    private TypePool createTransformedClassesTypePool(TransformedClassesBuildItem transformedClassesBuildItem,
            Set<String> entityClasses) {
        Map<String, byte[]> transformedClasses = new HashMap<>();
        for (Set<TransformedClassesBuildItem.TransformedClass> transformedClassSet : transformedClassesBuildItem
                .getTransformedClassesByJar().values()) {
            for (TransformedClassesBuildItem.TransformedClass transformedClass : transformedClassSet) {
                String className = transformedClass.getClassName();
                if (entityClasses.contains(className)) {
                    transformedClasses.put(className, transformedClass.getData());
                }
            }
        }
        return TypePool.Default.of(new ClassFileLocator.Compound(
                new ClassFileLocator.Simple(transformedClasses),
                ClassFileLocator.ForClassLoader.of(Thread.currentThread().getContextClassLoader())));
    }

    private boolean isModified(String entity, Set<String> changedClasses, IndexView index) {
        if (changedClasses.contains(entity)) {
            return true;
        }
        ClassInfo clazz = index.getClassByName(DotName.createSimple(entity));
        if (clazz == null) {
            //if it is not in the index, then it has not been modified
            return false;
        }
        for (DotName i : clazz.interfaceNames()) {
            if (isModified(i.toString(), changedClasses, index)) {
                return true;
            }
        }
        DotName superName = clazz.superName();
        if (superName != null) {
            return isModified(superName.toString(), changedClasses, index);
        }
        return false;
    }

    private static final class ProxyCache {

        Map<String, CachedProxy> cache = new HashMap<>();
    }

    static final class CachedProxy {
        final DynamicType.Unloaded<?> proxyDef;
        final Set<String> interfaces;

        CachedProxy(DynamicType.Unloaded<?> proxyDef, Set<String> interfaces) {
            this.proxyDef = proxyDef;
            this.interfaces = interfaces;
        }
    }
}<|MERGE_RESOLUTION|>--- conflicted
+++ resolved
@@ -266,11 +266,6 @@
     public void parsePersistenceXmlDescriptors(HibernateOrmConfig config,
             BuildProducer<PersistenceXmlDescriptorBuildItem> persistenceXmlDescriptorBuildItemBuildProducer) {
         if (!shouldIgnorePersistenceXmlResources(config)) {
-<<<<<<< HEAD
-            var explicitDescriptors = QuarkusPersistenceXmlParser.locatePersistenceUnits();
-            for (var descriptor : explicitDescriptors) {
-                persistenceXmlDescriptorBuildItemBuildProducer.produce(new PersistenceXmlDescriptorBuildItem(descriptor));
-=======
             var parser = PersistenceXmlParser.create(Map.of(), null, FlatClassLoaderService.INSTANCE);
             var urls = parser.getClassLoaderService().locateResources("META-INF/persistence.xml");
             if (urls.isEmpty()) {
@@ -278,7 +273,6 @@
             }
             for (var desc : parser.parse(urls).values()) {
                 persistenceXmlDescriptorBuildItemBuildProducer.produce(new PersistenceXmlDescriptorBuildItem(desc));
->>>>>>> 97ada7c2
             }
         }
     }
