--- conflicted
+++ resolved
@@ -108,26 +108,10 @@
 
             }
 
-<<<<<<< HEAD
-            if (devServicesLauncherConfig.isPresent()) {
-                DevServicesLauncherConfigResultBuildItem devServicesLauncherConfigResult = devServicesLauncherConfig.get();
-                Map<String, String> devServiceConfig = devServicesLauncherConfigResult.getConfig();
-                if (devServiceConfig != null && !devServiceConfig.isEmpty()) {
-                    // Map client Id from OIDC Dev Services
-                    if (devServiceConfig.containsKey(OIDC_CLIENT_ID) && !swaggerUiConfig.oauthClientId.isPresent()) {
-                        String clientId = devServiceConfig.get(OIDC_CLIENT_ID);
-                        swaggerUiConfig.oauthClientId = Optional.of(clientId);
-                    }
-                }
-            }
-
-            String openApiPath = nonApplicationRootPathBuildItem.resolvePath(openapi.path);
+            String openApiPath = nonApplicationRootPathBuildItem.resolvePath(openapi.path());
             if (swaggerUiConfig.locationPath.isPresent()) {
                 openApiPath = swaggerUiConfig.locationPath.get() + openApiPath;
             }
-=======
-            String openApiPath = nonApplicationRootPathBuildItem.resolvePath(openapi.path());
->>>>>>> 50d31e20
 
             String swaggerUiPath = nonApplicationRootPathBuildItem.resolvePath(swaggerUiConfig.path());
             ThemeHref theme = swaggerUiConfig.theme().orElse(ThemeHref.feeling_blue);
